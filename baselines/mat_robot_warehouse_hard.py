import gym as old_gym
import rware
from ppo_and_friends.environments.gym.wrappers import MultiAgentGymWrapper
from ppo_and_friends.policies.utils import get_single_policy_defaults
from ppo_and_friends.runners.env_runner import GymRunner
from ppo_and_friends.networks.ppo_networks.feed_forward import FeedForwardNetwork
from ppo_and_friends.utils.schedulers import *
from ppo_and_friends.environments.gym.version_wrappers import Gym21ToGymnasium
import torch.nn as nn
from ppo_and_friends.utils.mpi_utils import rank_print
from ppo_and_friends.runners.runner_tags import ppoaf_runner
from ppo_and_friends.policies.mat_policy import MATPolicy

from mpi4py import MPI
comm      = MPI.COMM_WORLD

@ppoaf_runner
class MATRobotWarehouseHardRunner(GymRunner):
<<<<<<< HEAD

    def add_cli_args(self, parser):
        """
        Define extra args that will be added to the ppoaf command.

        Parameters:
        -----------
        parser: argparse.ArgumentParser
            The parser from ppoaf.

        Returns:
        --------
        argparse.ArgumentParser:
            The same parser as the input with potentially new arguments added.
        """
        #
        # For study:
        #   grid-size: medium, large
        #   use-icm: True, False
        #   ts-per-rollout: 1000, 20000
        #   policy: MAT, MAPPO
        #
        parser.add_argument("--grid-size", type=str, default='medium')
        parser.add_argument("--use-icm", action="store_true")
        parser.add_argument("--ts-per-rollout", default=1000, type=int)
        return parser
=======
>>>>>>> 903ab7fb

    def run(self):
        if old_gym.__version__ != '0.21.0':
            msg  = "ERROR: RobotWarehouse requires gym version 0.21. "
            msg += "It is not currently supported in gymnasium."
            rank_print(msg)
            comm.barrier()
            comm.Abort()

        env_generator = lambda : \
            MultiAgentGymWrapper(
                Gym21ToGymnasium(
                    old_gym.make(f'rware-{self.cli_args.grid_size}-3ag-hard-v1'),
                    max_steps = self.cli_args.ts_per_rollout),

                critic_view   = "local",
                add_agent_ids = False)

        mat_kw_args  = {}

        # TODO: find good settings for this environment.
        lr = LinearScheduler(
            status_key    = "timesteps",
            status_max    = 10000000,
            max_value     = 0.0003,
            min_value     = 0.00005)

        entropy_weight = LinearScheduler(
            status_key    = "timesteps",
            status_max    = 5000000,
            max_value     = 0.015,
            min_value     = 0.01)

        icm_kw_args = {}
        icm_kw_args["encoded_obs_dim"] = 0
        icm_kw_args["inverse_hidden_depth"] = 2
        icm_kw_args["inverse_hidden_size"]  = 64
        icm_kw_args["forward_hidden_depth"] = 2
        icm_kw_args["forward_hidden_size"]  = 64

        policy_args = {\
            "mat_kw_args"        : mat_kw_args,
            "lr"                 : lr,
            "entropy_weight"     : entropy_weight,
            "bootstrap_clip"     : None,

            "intr_reward_weight" : 1./100.,
            "enable_icm"         : self.cli_args.use_icm,
            "icm_kw_args"        : icm_kw_args,
            "icm_lr"             : 0.0003,
        }

        #
        # All agents use the same policy, so we can use the basics here.
        #
        policy_settings, policy_mapping_fn = get_single_policy_defaults(
            policy_name   = "rware",
            env_generator = env_generator,
            policy_args   = policy_args,
            policy_type   = MATPolicy)

        ts_per_rollout = self.get_adjusted_ts_per_rollout(self.cli_args.ts_per_rollout)

        #
        # This environment comes from arXiv:2006.07869v4.
        # This is a very sparse reward environment, and there are series of
        # complex actions that must occur in between rewards. Because of this,
        # using a large maximum timesteps per episode results in faster learning.
        # arXiv:2103.01955v2 suggests using smaller epoch counts for complex
        # environments and large batch sizes (single batches if possible).
        # Because of the sparse rewards, I've also increased the entropy
        # weight to incentivize exploration. We could also experiment with
        # using ICM here. I've disabled rewards and observation normalization
        # and clipping, mainly because they aren't mentioned in arXiv:2103.01955v2.
        # I've noticed that performance tends to go down a bit when these
        # normalizations are enabled.
        #
        self.run_ppo(
                env_generator      = env_generator,
                policy_settings    = policy_settings,
                policy_mapping_fn  = policy_mapping_fn,
                batch_size         = self.cli_args.ts_per_rollout,
                epochs_per_iter    = 15,
                max_ts_per_ep      = 32,
                ts_per_rollout     = ts_per_rollout,
                normalize_obs      = False,
                obs_clip           = None,
                normalize_rewards  = False,
                reward_clip        = None,
                **self.kw_run_args)<|MERGE_RESOLUTION|>--- conflicted
+++ resolved
@@ -16,7 +16,6 @@
 
 @ppoaf_runner
 class MATRobotWarehouseHardRunner(GymRunner):
-<<<<<<< HEAD
 
     def add_cli_args(self, parser):
         """
@@ -39,12 +38,10 @@
         #   ts-per-rollout: 1000, 20000
         #   policy: MAT, MAPPO
         #
-        parser.add_argument("--grid-size", type=str, default='medium')
-        parser.add_argument("--use-icm", action="store_true")
-        parser.add_argument("--ts-per-rollout", default=1000, type=int)
+        parser.add_argument("--grid_size", type=str, default='medium')
+        parser.add_argument("--use_icm", action="store_true")
+        parser.add_argument("--ts_per_rollout", default=1000, type=int)
         return parser
-=======
->>>>>>> 903ab7fb
 
     def run(self):
         if old_gym.__version__ != '0.21.0':
