import sys
import pickle
import numpy as np
import os
from copy import deepcopy
import torch
from torch.optim import Adam
from torch import nn
from torch.utils.data import DataLoader
from ppo_and_friends.utils.episode_info import EpisodeInfo, PPODataset
from ppo_and_friends.utils.misc import get_action_dtype
from ppo_and_friends.utils.misc import RunningStatNormalizer
from ppo_and_friends.utils.iteration_mappers import *
from ppo_and_friends.utils.misc import update_optimizer_lr
from ppo_and_friends.networks.icm import ICM
from ppo_and_friends.environments.env_wrappers import VectorizedEnv, MultiAgentWrapper
from ppo_and_friends.environments.env_wrappers import ObservationNormalizer, ObservationClipper
from ppo_and_friends.environments.env_wrappers import RewardNormalizer, RewardClipper
from ppo_and_friends.environments.env_wrappers import AugmentingEnvWrapper
from ppo_and_friends.utils.mpi_utils import sync_model_parameters, mpi_avg_gradients
from ppo_and_friends.utils.mpi_utils import mpi_avg
from ppo_and_friends.utils.mpi_utils import rank_print, set_torch_threads
from ppo_and_friends.utils.misc import format_seconds
import time
from gym.spaces import Box, Discrete, MultiDiscrete, MultiBinary
from mpi4py import MPI

comm      = MPI.COMM_WORLD
rank      = comm.Get_rank()
num_procs = comm.Get_size()


class PPO(object):

    def __init__(self,
                 env_generator,
                 ac_network,
                 device,
                 random_seed,
                 is_multi_agent      = False,
                 envs_per_proc       = 1,
                 icm_network         = ICM,
                 icm_kw_args         = {},
                 actor_kw_args       = {},
                 critic_kw_args      = {},
                 lr                  = 3e-4,
                 min_lr              = 1e-4,
                 lr_dec              = None,
                 entropy_weight      = 0.01,
                 min_entropy_weight  = 0.01,
                 entropy_dec         = None,
                 max_ts_per_ep       = 64,
                 batch_size          = 256,
                 ts_per_rollout      = 2048,
                 gamma               = 0.99,
                 lambd               = 0.95,
                 epochs_per_iter     = 10,
                 surr_clip           = 0.2,
                 gradient_clip       = 0.5,
                 bootstrap_clip      = (-10.0, 10.0),
                 dynamic_bs_clip     = False,
                 use_gae             = True,
                 use_icm             = False,
                 icm_beta            = 0.8,
                 ext_reward_weight   = 1.0,
                 intr_reward_weight  = 1.0,
                 target_kl           = 0.015,
                 mean_window_size    = 100,
                 normalize_adv       = True,
                 normalize_obs       = False,
                 normalize_rewards   = False,
                 normalize_values    = False,
                 obs_clip            = None,
                 reward_clip         = None,
                 render              = False,
                 load_state          = False,
                 state_path          = "./",
                 save_best_only      = False,
                 pickle_class        = False,
                 use_soft_resets     = True,
                 obs_augment         = False,
                 test_mode           = False):
        """
            Initialize the PPO trainer.

            Parameters:
                 env_generator        A function that creates instances of
                                      the environment to learn from.
                 ac_network           The actor/critic network.
                 device               A torch device to use for training.
                 random_seed          A random seed to use.
                 is_multi_agent       Does our environment contain multiple
                                      agents? If so, enable MAPPO algorithm.
                 envs_per_proc        The number of environment instances each
                                      processor owns.
                 icm_network          The network to use for ICM applications.
                 icm_kw_args          Extra keyword args for the ICM network.
                 actor_kw_args        Extra keyword args for the actor
                                      network.
                 critic_kw_args       Extra keyword args for the critic
                                      network.
                 lr                   The initial learning rate.
                 min_lr               The minimum learning rate.
                 lr_dec               A class that inherits from the
                                      IterationMapper class located in
                                      utils/iteration_mappers.py.
                                      This class has a decrement function that
                                      will be used to updated the learning rate.
                 entropy_dec          A class that inherits from the
                                      IterationMapper class located in
                                      utils/iteration_mappers.py.
                                      This class has a decrement function that
                                      will be used to updated the entropy
                                      weight.
                 max_ts_per_ep        The maximum timesteps to allow per
                                      episode.
                 batch_size           The batch size to use when training/
                                      updating the networks.
                 ts_per_rollout       A soft limit on the number of timesteps
                                      to allow per rollout (can span multiple
                                      episodes). Note that our actual timestep
                                      count can exceed this limit, but we won't
                                      start any new episodes once it has.
                 gamma                The 'gamma' value for calculating
                                      advantages and discounting rewards
                                      when normalizing them.
                 lambd                The 'lambda' value for calculating GAEs.
                 epochs_per_iter      'Epoch' is used loosely and with a variety
                                      of meanings in RL. In this case, a single
                                      epoch is a single update of all networks.
                                      epochs_per_iter is the number of updates
                                      to perform after a single rollout (which
                                      may contain multiple episodes).
                 surr_clip            The clip value applied to the surrogate
                                      (standard PPO approach).
                 gradient_clip        A clip value to use on the gradient
                                      update.
                 bootstrap_clip       When using GAE, we bootstrap the values
                                      and rewards when an epsiode is cut off
                                      before completion. In these cases, we
                                      clip the bootstrapped reward to a
                                      specific range. Why is this? Well, our
                                      estimated reward (from our value network)
                                      might be way outside of the expected
                                      range. We also allow the range min/max
                                      to be callables that take in the
                                      current iteration.
                 dynamic_bs_clip      If set to True, bootstrap_clip will be
                                      used as the initial clip values, but all
                                      values thereafter will be taken from the
                                      global min and max rewards that have been
                                      seen so far.
                 use_gae              Should we use Generalized Advantage
                                      Estimations? If not, fall back on the
                                      vanilla advantage calculation.
                 use_icm              Should we use an Intrinsic Curiosity
                                      Module?
                 icm_beta             The beta value used within the ICM.
                 ext_reward_weight    An optional weight for the extrinsic
                                      reward.
                 intr_reward_weight   an optional weight for the intrinsic
                                      reward.
                 entropy_weight       An optional weight to apply to our
                                      entropy.
                 target_kl            KL divergence used for early stopping.
                                      This is typically set in the range
                                      [0.1, 0.5]. Use high values to disable.
                 mean_window_size     The window size for a running mean. Note
                                      that each "score" in the window is
                                      actually the mean score for that rollout.
                 normalize_adv        Should we normalize the advantages? This
                                      occurs at the minibatch level.
                 normalize_obs        Should we normalize the observations?
                 normalize_rewards    Should we normalize the rewards?
                 normalize_values     Should we normalize the "values" that our
                                      critic calculates loss against?
                 obs_clip             Disabled if None. Otherwise, this should
                                      be a tuple containing a clip range for
                                      the observation space as (min, max).
                 reward_clip          Disabled if None. Otherwise, this should
                                      be a tuple containing a clip range for
                                      the reward as (min, max).
                 render               Should we render the environment while
                                      training?
                 load_state           Should we load a saved state?
                 state_path           The path to save/load our state.
                 save_best_only       When enabled, only save the models when
                                      the top mean window increases. Note that
                                      this assumes that the top scores will be
                                      the best policy, which might not always
                                      hold up, but it's a general assumption.
                 pickle_class         When enabled, the entire PPO class will
                                      be pickled and saved into the output
                                      directory after it's been initialized.
                 use_soft_resets      Use "soft resets" during rollouts.
                 obs_augment          This is a funny option that can only be
                                      enabled with environments that have a
                                      "observation_augment" method defined.
                                      When enabled, this method will be used to
                                      augment observations into batches of
                                      observations that all require the same
                                      treatment (a single action).
                 test_mode            Most of this class is not used for
                                      testing, but some of its attributes are.
                                      Setting this to True will enable test
                                      mode.
        """
        set_torch_threads()
        self.status_dict  = {}
        self.status_dict["iteration"] = 0

        #
        # Divide the ts per rollout up among the processors. Make an adjustment
        # if needed.
        #
        orig_ts        = ts_per_rollout
        ts_per_rollout = int(ts_per_rollout / num_procs)
        if rank == 0 and (orig_ts % num_procs) > 0:
            msg  = "WARNING: {} timesteps per rollout ".format(ts_per_rollout)
            msg += "cannot be evenly distributed across "
            msg += "{} processors. The timesteps per ".format(num_procs)
            msg += "rollout have been adjusted for effecient distribution. "
            msg += "The new timesteps per rollout is "
            msg += "{}.".format(ts_per_rollout * num_procs)
            rank_print(msg)

        if not test_mode:
            rank_print("ts_per_rollout per rank: ~{}".format(ts_per_rollout))

        if is_multi_agent and envs_per_proc > 1:
            msg  = "WARNING: envs_per_proc > 1 is not currently supported "
            msg += "for multi-agent environments. Setting envs_per_proc to 1."
            rank_print(msg)
            envs_per_proc = 1

        #
        # Begin adding wrappers. Order matters!
        # The first wrapper will always be either a standard vectorization
        # or a multi-agent wrapper. We currently don't support combining them.
        #
        if is_multi_agent:
            env = MultiAgentWrapper(
                env_generator = env_generator,
                test_mode     = test_mode)
        else:
            env = VectorizedEnv(
                env_generator = env_generator,
                num_envs      = envs_per_proc,
                test_mode     = test_mode)

        #
        # For reproducibility, we need to set the environment's random
        # seeds. Let's allow testing to be random.
        #
        if not test_mode:
            env.set_random_seed(random_seed)

        #
        # The second wrapper should always be the augmenter. This is because
        # our environment should receive pre-normalized data for augmenting.
        #
        if obs_augment:
            if is_multi_agent:
                msg  = "ERROR: observation augmentations are not currently "
                msg += "supported within multi-agent environments."
                rank_print(msg)
                comm.Abort()

            env = AugmentingEnvWrapper(
                env,
                test_mode = test_mode)

        self.save_env_info = False

        if normalize_obs:
            env = ObservationNormalizer(
                env          = env,
                test_mode    = test_mode,
                update_stats = not test_mode)

            self.save_env_info = True

        if obs_clip != None and type(obs_clip) == tuple:
            env = ObservationClipper(
                env         = env,
                test_mode   = test_mode,
                status_dict = self.status_dict,
                clip_range  = obs_clip)

        #
        # There are multiple ways to go about normalizing rewards.
        # The approach in arXiv:2006.05990v1 is to normalize before
        # sending targets to the critic and then de-normalize when predicting.
        # We're taking the OpenAI approach of normalizing the rewards straight
        # from the environment and keeping them normalized at all times.
        #
        if normalize_rewards:
            env = RewardNormalizer(
                env          = env,
                test_mode    = test_mode,
                update_stats = not test_mode,
                gamma        = gamma)

            self.save_env_info = True

        if reward_clip != None and type(reward_clip) == tuple:
            env = RewardClipper(
                env         = env,
                test_mode   = test_mode,
                status_dict = self.status_dict,
                clip_range  = reward_clip)

        #
        # Funny business: we're taking over our "environments per processor"
        # code when using multi-agent environments. Each agent is basically
        # thought of as an environment instance. As a result, our timesteps
        # will be divided by the number of agents during the rollout, which
        # is what we want when env_per_processor > 1, but it's not what we
        # want when num_agents > 1.
        #
        if is_multi_agent:
            ts_per_rollout *= env.get_num_agents()

        #
        # When we toggle test mode on/off, we need to make sure to also
        # toggle this flag for any modules that depend on it.
        #
        self.test_mode_dependencies = [env]
        self.pickle_safe_test_mode_dependencies = []

        action_space = env.action_space
        act_type     = type(env.action_space)

        if (issubclass(act_type, Box) or
            issubclass(act_type, MultiBinary) or
            issubclass(act_type, MultiDiscrete)):

            self.act_dim = action_space.shape

        elif issubclass(act_type, Discrete):
            self.act_dim = action_space.n

        else:
            msg = "ERROR: unsupported action space {}".format(env.action_space)
            rank_print(msg)
            comm.Abort()

        if ((issubclass(act_type, MultiBinary) or
             issubclass(act_type, MultiDiscrete)) and
             (not is_multi_agent)):
            msg  = "WARNING: MultiBinary and MultiDiscrete action spaces "
            msg += "may not be fully supported. Use at your own risk."
            rank_print(msg)

        action_dtype = get_action_dtype(env)

        if action_dtype == "unknown":
            rank_print("ERROR: unknown action type!")
            comm.Abort()
        else:
            rank_print("Using {} actions.".format(action_dtype))

        if lr_dec == None:
            self.lr_dec = LinearDecrementer(
                max_iteration = 1,
                max_value     = lr,
                min_value     = min_lr)
        else:
            self.lr_dec = lr_dec

        if entropy_dec == None:
            self.entropy_dec = LinearDecrementer(
                max_iteration = 1,
                max_value     = entropy_weight,
                min_value     = min_entropy_weight)
        else:
            self.entropy_dec = entropy_dec

        #
        # One or both of our bootstrap clip ends might be a function of
        # our iteration.
        # We turn them both into functions for sanity.
        #
        min_bs_callable  = None
        max_bs_callable  = None
        bs_clip_callable = False

        if callable(bootstrap_clip[0]):
            min_bs_callable  = bootstrap_clip[0]
            bs_clip_callable = True
        else:
            min_bs_callable = lambda x : bootstrap_clip[0]

        if callable(bootstrap_clip[1]):
            max_bs_callable  = bootstrap_clip[1]
            bs_clip_callable = True
        else:
            max_bs_callable = lambda x : bootstrap_clip[1]

        callable_bootstrap_clip = (min_bs_callable, max_bs_callable)

        if bs_clip_callable and dynamic_bs_clip:
            msg  = "WARNING: it looks like you've enabled dynamic_bs_clip "
            msg += "and also set the bootstrap clip to be callables. This is "
            msg += "redundant, and the dynamic clip will override the given "
            msg += "functions."
            rank_print(msg)

        #
        # Establish some class variables.
        #
        self.env                 = env
        self.device              = device
        self.is_multi_agent      = is_multi_agent
        self.state_path          = state_path
        self.render              = render
        self.action_dtype        = action_dtype
        self.use_gae             = use_gae
        self.using_icm           = use_icm
        self.icm_beta            = icm_beta
        self.ext_reward_weight   = ext_reward_weight
        self.intr_reward_weight  = intr_reward_weight
        self.min_lr              = min_lr
        self.max_ts_per_ep       = max_ts_per_ep
        self.batch_size          = batch_size
        self.ts_per_rollout      = ts_per_rollout
        self.gamma               = gamma
        self.lambd               = lambd
        self.target_kl           = target_kl
        self.epochs_per_iter     = epochs_per_iter
        self.surr_clip           = surr_clip
        self.gradient_clip       = gradient_clip
        self.bootstrap_clip      = callable_bootstrap_clip
        self.dynamic_bs_clip     = dynamic_bs_clip
        self.entropy_weight      = entropy_weight
        self.min_entropy_weight  = min_entropy_weight
        self.prev_top_window     = -np.finfo(np.float32).max
        self.save_best_only      = save_best_only
        self.mean_window_size    = mean_window_size 
        self.normalize_adv       = normalize_adv
        self.normalize_rewards   = normalize_rewards
        self.normalize_values    = normalize_values
        self.score_cache         = np.zeros(0)
        self.lr                  = lr
        self.use_soft_resets     = use_soft_resets
        self.obs_augment         = obs_augment
        self.test_mode           = test_mode
        self.actor_obs_shape     = self.env.observation_space.shape

        #
        # In multi-agent settings, the critic receives a "global state". In
        # single-agent settings, the critic receives the same observation
        # as the actor.
        #
        if is_multi_agent:
            self.critic_obs_shape = self.env.get_global_state_space().shape
        else:
            self.critic_obs_shape = self.actor_obs_shape

        #
        # Create a dictionary to track the status of training.
        #
        max_int = np.iinfo(np.int32).max
        self.status_dict["rollout time"]         = 0
        self.status_dict["train time"]           = 0
        self.status_dict["running time"]         = 0
        self.status_dict["timesteps"]            = 0
        self.status_dict["longest run"]          = 0
        self.status_dict["window avg"]           = 'N/A'
        self.status_dict["top window avg"]       = 'N/A'
        self.status_dict["episode reward avg"]   = 0
        self.status_dict["extrinsic score avg"]  = 0
        self.status_dict["top score"]            = -max_int
        self.status_dict["total episodes"]       = 0
        self.status_dict["weighted entropy"]     = 0
        self.status_dict["actor loss"]           = 0
        self.status_dict["critic loss"]          = 0
        self.status_dict["kl avg"]               = 0
        self.status_dict["lr"]                   = self.lr
        self.status_dict["entropy weight"]       = self.entropy_weight
        self.status_dict["reward range"]         = (max_int, -max_int)
        self.status_dict["obs range"]            = (max_int, -max_int)

        #
        # Value normalization is discussed in multiple papers, so I'm not
        # going to reference one in particular. In general, the idea is
        # to normalize the targets of the critic network using a running
        # average. The output of the critic then needs to be de-normalized
        # for calcultaing advantages.
        #
        if normalize_values:
            self.value_normalizer = RunningStatNormalizer(
                name      = "value_normalizer",
                device    = self.device,
                test_mode = test_mode)

            self.test_mode_dependencies.append(self.value_normalizer)
            self.pickle_safe_test_mode_dependencies.append(
                self.value_normalizer)

        if save_best_only:
            self.status_dict["last save"] = -1

        #
        # Initialize our networks: actor, critic, and possibly ICM.
        #
        use_conv2d_setup = False
        for base in ac_network.__bases__:
            if base.__name__ == "PPOConv2dNetwork":
                use_conv2d_setup = True

        self.using_lstm = False
        for base in ac_network.__bases__:
            if base.__name__ == "PPOLSTMNetwork":
                self.using_lstm = True

        #
        # arXiv:2006.05990v1 suggests initializing the output layer
        # of the actor network with a weight that's ~100x smaller
        # than the rest of the layers. We initialize layers with a
        # value near 1.0 by default, so we set the last layer to
        # 0.01. The same paper also suggests that the last layer of
        # the value network doesn't matter so much. I can't remember
        # where I got 1.0 from... I'll try to track that down.
        #
        if use_conv2d_setup:
            if is_multi_agent:
                msg  = "ERROR: use of conv2d models with multi-agent "
                msg += "environments is not currently supported."
                rank_prink(msg)
                comm.Abort()

            obs_dim = self.actor_obs_shape

            self.actor = ac_network(
                name         = "actor", 
                in_shape     = obs_dim,
                out_dim      = self.act_dim, 
                out_init     = 0.01,
                action_dtype = action_dtype,
                test_mode    = test_mode,
                **actor_kw_args)

            self.critic = ac_network(
                name         = "critic", 
                in_shape     = obs_dim,
                out_dim      = 1,
                out_init     = 1.0,
                action_dtype = action_dtype,
                test_mode    = test_mode,
                **critic_kw_args)

        else:
            actor_obs_dim  = self.actor_obs_shape[0]
            critic_obs_dim = self.critic_obs_shape[0]

            self.actor = ac_network(
                name         = "actor", 
                in_dim       = actor_obs_dim,
                out_dim      = self.act_dim, 
                out_init     = 0.01,
                action_dtype = action_dtype,
                test_mode    = test_mode,
                **actor_kw_args)

            self.critic = ac_network(
                name         = "critic", 
                in_dim       = critic_obs_dim,
                out_dim      = 1,
                out_init     = 1.0,
                action_dtype = action_dtype,
                test_mode    = test_mode,
                **critic_kw_args)

        self.actor  = self.actor.to(device)
        self.critic = self.critic.to(device)

        self.test_mode_dependencies.append(self.actor)
        self.test_mode_dependencies.append(self.critic)
        self.pickle_safe_test_mode_dependencies.append(self.actor)
        self.pickle_safe_test_mode_dependencies.append(self.critic)

        sync_model_parameters(self.actor)
        sync_model_parameters(self.critic)
        comm.barrier()

        if self.using_icm:
            obs_dim = self.actor_obs_shape[0]
            self.icm_model = icm_network(
                name         = "icm",
                obs_dim      = obs_dim,
                act_dim      = self.act_dim,
                action_dtype = self.action_dtype,
                test_mode    = test_mode,
                **icm_kw_args)

            self.test_mode_dependencies.append(self.icm_model)
            self.pickle_safe_test_mode_dependencies.append(self.icm_model)

            self.icm_model.to(device)
            self.status_dict["icm loss"] = 0
            self.status_dict["intrinsic score avg"] = 0

            sync_model_parameters(self.icm_model)
            comm.barrier()

        if load_state:
            if not os.path.exists(state_path):
                msg  = "WARNING: state_path does not exist. Unable "
                msg += "to load state."
                rank_print(msg)
            else:
                #
                # Let's ensure backwards compatibility with previous commits.
                #
                tmp_status_dict = self.load()

                for key in tmp_status_dict:
                    if key in self.status_dict:
                        self.status_dict[key] = tmp_status_dict[key]

                self.lr= min(self.status_dict["lr"], self.lr)
                self.status_dict["lr"] = self.lr

        self.actor_optim  = Adam(self.actor.parameters(), lr=lr, eps=1e-5)
        self.critic_optim = Adam(self.critic.parameters(), lr=lr, eps=1e-5)

        if self.using_icm:
            self.icm_optim = Adam(self.icm_model.parameters(),
                lr=lr, eps=1e-5)

        if not os.path.exists(state_path) and rank == 0:
            os.makedirs(state_path)
        comm.barrier()

        #
        # If requested, pickle the entire class. This is useful for situations
        # where we want to load a trained model into a particular env for
        # testing or deploying.
        #
        if pickle_class and rank == 0:
            file_name  = "PPO.pickle"
            state_file = os.path.join(self.state_path, file_name)
            with open(state_file, "wb") as out_f:
                pickle.dump(self, out_f,
                    protocol=pickle.HIGHEST_PROTOCOL)

        comm.barrier()

        #
        # Some methods (ICM) perform best if we can clone the environment,
        # but not all environments support this.
        #
        if test_mode:
            self.can_clone_env = False
        else:
            try:
                obs = self.env.reset()
                _, action, _ = self.get_action(obs)
                cloned_env   = deepcopy(self.env)
                cloned_env.step(action)
                self.can_clone_env = True
            except:
                self.can_clone_env = False

<<<<<<< HEAD
        if self.using_icm:
            rank_print("Can clone environment: {}".format(self.can_clone_env))


=======
>>>>>>> 621b1566
    def get_action(self, obs):
        """
            Given an observation from our environment, determine what the
            action should be.

            Arguments:
                obs    The environment observation.

            Returns:
                A tuple of form (raw_action, action, log_prob) s.t. "raw_action"
                is the distribution sample before any "squashing" takes place,
                "action" is the the action value that should be fed to the
                environment, and log_prob is the log probabilities from our
                probability distribution.
        """
        if len(obs.shape) < 2:
            msg  = "ERROR: get_action expects a batch of observations but "
            msg += "instead received shape {}.".format(obs.shape)
            rank_print(msg)
            comm.Abort()

        t_obs = torch.tensor(obs, dtype=torch.float).to(self.device)

        with torch.no_grad():
            action_pred = self.actor(t_obs)

        action_pred = action_pred.cpu().detach()
        dist        = self.actor.distribution.get_distribution(action_pred)

        #
        # Our distribution gives us two potentially distinct actions, one of
        # which is guaranteed to be a raw sample from the distribution. The
        # other might be altered in some way (usually to enforce a range).
        #
        action, raw_action = self.actor.distribution.sample_distribution(dist)
        log_prob = self.actor.distribution.get_log_probs(dist, raw_action)

        action     = action.detach().numpy()
        raw_action = raw_action.detach().numpy()

        return raw_action, action, log_prob.detach()

    def evaluate(self, batch_critic_obs, batch_obs, batch_actions):
        """
            Given a batch of observations, use our critic to approximate
            the expected return values. Also use a batch of corresponding
            actions to retrieve some other useful information.

            Arguments:
                batch_critic_obs   A batch of observations for the critic.
                batch_obs          A batch of standard observations.
                batch_actions      A batch of actions corresponding to the batch of
                                   observations.

            Returns:
                A tuple of form (values, log_probs, entropies) s.t. values are
                the critic predicted value, log_probs are the log probabilities
                from our probability distribution, and entropies are the
                entropies from our distribution.
        """
        values      = self.critic(batch_critic_obs).squeeze()
        action_pred = self.actor(batch_obs).cpu()
        dist        = self.actor.distribution.get_distribution(action_pred)

        if self.action_dtype == "continuous" and len(batch_actions.shape) < 2:
            log_probs = self.actor.distribution.get_log_probs(
                dist,
                batch_actions.unsqueeze(1).cpu())
        else:
            log_probs = self.actor.distribution.get_log_probs(
                dist,
                batch_actions.cpu())

        entropy = self.actor.distribution.get_entropy(dist, action_pred)

        return values, log_probs.to(self.device), entropy.to(self.device)

    def print_status(self):
        """
            Print out statistics from our status_dict.
        """
        rank_print("\n--------------------------------------------------------")
        rank_print("Status Report:")
        for key in self.status_dict:

            if key in ["running time", "rollout time", "train time"]:
                pretty_time = format_seconds(self.status_dict[key])
                rank_print("    {}: {}".format(key, pretty_time))
            else:
                rank_print("    {}: {}".format(key, self.status_dict[key]))

        rank_print("--------------------------------------------------------")

    def update_learning_rate(self,
                             iteration):
        """
            Update the learning rate. This relies on the lr_dec function,
            which expects an iteration and returns an updated learning rate.

            Arguments:
                iteration    The current iteration of training.
        """

        self.lr = self.lr_dec(iteration)

        update_optimizer_lr(self.actor_optim, self.lr)
        update_optimizer_lr(self.critic_optim, self.lr)

        if self.using_icm:
            update_optimizer_lr(self.icm_optim, self.lr)

        self.status_dict["lr"] = self.actor_optim.param_groups[0]["lr"]

    def update_entropy_weight(self,
                              iteration):
        """
            Update the entropy weight. This relies on the entropy_dec function,
            which expects an iteration and returns an updated entropy weight.

            Arguments:
                iteration    The current iteration of training.
        """
        self.entropy_weight = self.entropy_dec(iteration)
        self.status_dict["entropy weight"] = self.entropy_weight

    def get_intrinsic_reward(self,
                             prev_obs,
                             obs,
                             action):
        """
            Query the ICM for an intrinsic reward.

            Arguments:
                prev_obs    The previous observation (before the latest
                            action).
                obs         The current observation.
                action      The action taken.
        """
        if len(obs.shape) < 2:
            msg  = "ERROR: get_intrinsic_reward expects a batch of "
            msg += "observations but "
            msg += "instead received shape {}.".format(obs.shape)
            rank_print(msg)
            comm.Abort()

        obs_1 = torch.tensor(prev_obs,
            dtype=torch.float).to(self.device)
        obs_2 = torch.tensor(obs,
            dtype=torch.float).to(self.device)

        if self.action_dtype == "discrete":
            action = torch.tensor(action,
                dtype=torch.long).to(self.device)

        elif self.action_dtype == "continuous":
            action = torch.tensor(action,
                dtype=torch.float).to(self.device)

        if len(action.shape) != 2:
            action = action.unsqueeze(1)

        with torch.no_grad():
            intr_reward, _, _ = self.icm_model(obs_1, obs_2, action)

        batch_size   = obs.shape[0]
        intr_reward  = intr_reward.detach().cpu().numpy()
        intr_reward  = intr_reward.reshape((batch_size, -1))
        intr_reward *= self.intr_reward_weight

        return intr_reward

    def rollout(self):
        """
            Create a "rollout" of episodes. This system uses "fixed-length
            trajectories", which are sometimes referred to as "vectorized"
            episodes. In short, we step through our environment for a fixed
            number of iterations, and only allow a fixed number of steps
            per episode. This fixed number of steps per episode becomes a
            trajectory. In most cases, our trajectory length < max steps
            in the environment, which results in trajectories ending before
            the episode ends. In those cases, we bootstrap the ending value
            by using our critic to approximate the next value. A key peice
            of this logic is that the enviorment's state is saved after a
            trajectory ends, meaning that a new trajectory can start in the
            middle of an episode.

            Returns:
                A PyTorch dataset containing our rollout.
        """
        start_time = time.time()

        if self.env ==  None:
            msg  = "ERROR: unable to perform rollout due to the environment "
            msg += "being of type None. This is likey due to loading the "
            msg += "PPO class from a pickled state."
            rank_print(msg)
            comm.Abort()

        #
        # When using lstm networks, we need to reset the hidden state
        # for each rollout and pass our sequence length to our dataset.
        #
        sequence_length = 1
        if self.using_lstm:
            self.actor.reset_hidden_state(
                batch_size = 1,
                device     = self.device)

            self.critic.reset_hidden_state(
                batch_size = 1,
                device     = self.device)

            sequence_length = self.actor.sequence_length

        dataset = PPODataset(
            device          = self.device,
            action_dtype    = self.action_dtype,
            sequence_length = sequence_length)

        total_episodes     = 0.0
        total_rollout_ts   = 0
        total_rewards      = 0
        top_rollout_score  = -np.finfo(np.float32).max
        longest_run        = 0
        rollout_max_reward = -np.finfo(np.float32).max
        rollout_min_reward = np.finfo(np.float32).max
        rollout_max_obs    = -np.finfo(np.float32).max
        rollout_min_obs    = np.finfo(np.float32).max

        self.actor.eval()
        self.critic.eval()

        if self.using_icm:
            self.icm_model.eval()

        #
        # TODO: soft resets might cause rollouts to start off in "traps"
        # that are impossible to escape. We might be able to handle this
        # more intelligently.
        #
        if self.use_soft_resets:
            initial_reset_func = self.env.soft_reset
        else:
            initial_reset_func = self.env.reset

        if self.is_multi_agent:
            obs, global_obs = initial_reset_func()
            env_batch_size  = obs.shape[0]
        else:
            obs            = initial_reset_func()
            env_batch_size = obs.shape[0]
            empty_shape    = (env_batch_size, 0)
            global_obs     = np.empty(empty_shape).astype(np.float32)

        ep_rewards         = np.zeros((env_batch_size, 1))
        episode_lengths    = np.zeros(env_batch_size).astype(np.int32)
        ep_score           = np.zeros((env_batch_size, 1))
        total_ext_rewards  = np.zeros((env_batch_size, 1))
        total_intr_rewards = np.zeros((env_batch_size, 1))
        ep_ts              = np.zeros(env_batch_size).astype(np.int32)

        #
        # Our bootstrap clip is a function of the iteration.
        #
        iteration = self.status_dict["iteration"]
        bs_min    = self.bootstrap_clip[0](iteration)
        bs_max    = self.bootstrap_clip[1](iteration)
        bs_clip_range = (bs_min, bs_max)

        episode_infos = np.array([None] * env_batch_size, dtype=object)

        for ei_idx in range(env_batch_size):
            episode_infos[ei_idx] = EpisodeInfo(
                starting_ts    = 0,
                use_gae        = self.use_gae,
                gamma          = self.gamma,
                lambd          = self.lambd,
                bootstrap_clip = bs_clip_range)

        #
        # TODO: If we're using multiple environments, we can end up going over
        # our requested limits here... We could get around this by truncating
        # the batch when necessary.
        # UPDATE: is this still true? We've made some changes that may have
        # had an effect on this.
        #
        while total_rollout_ts < self.ts_per_rollout:

            ep_ts += 1

            if self.render:
                self.env.render()

            total_rollout_ts += env_batch_size
            episode_lengths  += 1

            if self.obs_augment:
                raw_action, action, log_prob = self.get_action(obs[0:1])
            else:
                raw_action, action, log_prob = self.get_action(obs)

            if self.is_multi_agent:
                c_obs = torch.tensor(global_obs,
                    dtype=torch.float).to(self.device)
            else:
                c_obs = torch.tensor(obs,
                    dtype=torch.float).to(self.device)

            value = self.critic(c_obs)

            if self.normalize_values:
                value = self.value_normalizer.denormalize(value)

            prev_obs        = obs.copy()
            prev_global_obs = global_obs.copy()

            obs, ext_reward, done, info = self.env.step(action)

            if self.is_multi_agent:
                #
                # When we're learning from a multi-agent environment, we
                # feed a "global state" to the critic. This is called
                # Centralized Training Decentralized Execution (CTDE).
                # arXiv:2006.07869v4
                #
                global_obs = info[0]["global state"].copy()

            #
            # In the observational augment case, our action is a single action,
            # but our return values are all batches. We need to tile the
            # actions into batches as well.
            #
            if self.obs_augment:
                batch_size   = obs.shape[0]

                action_shape = (batch_size,) + action.shape[1:]
                action       = np.tile(action.flatten(), batch_size)
                action       = action.reshape(action_shape)

                raw_action   = np.tile(raw_action.flatten(), batch_size)
                raw_action   = raw_action.reshape(action_shape)

                lp_shape     = (batch_size,) + log_prob.shape[1:]
                log_prob     = np.tile(log_prob.flatten(), batch_size)
                log_prob     = log_prob.reshape(lp_shape)

            value = value.detach().cpu().numpy()

            #
            # If any of our wrappers are altering the rewards, there should
            # be an unaltered version in the info.
            #
            if "natural reward" in info[0]:
                natural_reward = np.zeros((env_batch_size, 1))

                for b_idx in range(env_batch_size):
                    natural_reward[b_idx] = \
                        info[b_idx]["natural reward"].copy()
            else:
                natural_reward = ext_reward.copy()

            ext_reward *= self.ext_reward_weight

            #
            # If we're using the ICM, we need to do some extra work here.
            # This amounts to adding "curiosity", aka intrinsic reward,
            # to out extrinsic reward.
            #
            if self.using_icm:
                intr_reward = self.get_intrinsic_reward(
                    prev_obs,
                    obs,
                    action)

                reward = ext_reward + intr_reward
            else:
                reward = ext_reward

            ep_obs     = obs.copy()
            where_done = np.where(done)[0]
            where_not_done = np.where(~done)[0]

            if done.any():
                term_key = "terminal observation"
                for done_idx in where_done:
                    ep_obs[done_idx] = info[done_idx][term_key]

            #
            # When using lstm networks, we need to save the hidden states
            # encountered during the rollouts. These will later be used to
            # initialize the hidden states when updating the models.
            # Note that we pass in empty arrays when not using lstm networks.
            #
            if self.using_lstm:

                actor_hidden  = self.actor.hidden_state[0].clone()
                actor_cell    = self.actor.hidden_state[1].clone()

                critic_hidden = self.critic.hidden_state[0].clone()
                critic_cell   = self.critic.hidden_state[1].clone()

                if done.any():
                    actor_zero_hidden, actor_zero_cell = \
                        self.actor.get_zero_hidden_state(
                            batch_size = env_batch_size,
                            device     = self.device)

                    actor_hidden[:, where_done, :] = \
                        actor_zero_hidden[:, where_done, :]

                    actor_cell[:, where_done, :] = \
                        actor_zero_cell[:, where_done, :]

                    critic_zero_hidden, critic_zero_cell = \
                        self.critic.get_zero_hidden_state(
                            batch_size = env_batch_size,
                            device     = self.device)

                    critic_hidden[:, where_done, :] = \
                        critic_zero_hidden[:, where_done, :]

                    critic_cell[:, where_done, :] = \
                        critic_zero_cell[:, where_done, :]

            else:
                empty_shape = (0, env_batch_size, 0)

                actor_hidden, actor_cell, critic_hidden, critic_cell  = \
                    (np.empty(empty_shape),
                     np.empty(empty_shape),
                     np.empty(empty_shape),
                     np.empty(empty_shape))

            for ei_idx in range(env_batch_size):
                episode_infos[ei_idx].add_info(
                    global_observation      = prev_global_obs[ei_idx],
                    observation             = prev_obs[ei_idx],
                    next_observation        = ep_obs[ei_idx],
                    raw_action              = raw_action[ei_idx],
                    action                  = action[ei_idx],
                    value                   = value[ei_idx].item(),
                    log_prob                = log_prob[ei_idx],
                    reward                  = reward[ei_idx].item(),
                    actor_hidden            = actor_hidden[:, [ei_idx], :],
                    actor_cell              = actor_cell[:, [ei_idx], :],
                    critic_hidden           = critic_hidden[:, [ei_idx], :],
                    critic_cell             = critic_cell[:, [ei_idx], :])

            rollout_max_reward = max(rollout_max_reward, reward.max())
            rollout_min_reward = min(rollout_min_reward, reward.min())
            rollout_max_obs    = max(rollout_max_obs, obs.max())
            rollout_min_obs    = min(rollout_min_obs, obs.min())

            ep_rewards += reward
            ep_score   += natural_reward

            if done.any():

                for done_idx in where_done:
                    episode_infos[done_idx].end_episode(
                        ending_ts      = episode_lengths[done_idx],
                        terminal       = True,
                        ending_value   = 0,
                        ending_reward  = 0)

                    dataset.add_episode(episode_infos[done_idx])

                #
                # If we're using a dynamic bs clip, we clip to the min/max
                # rewards from the episode. Otherwise, rely on the user
                # provided range.
                #
                if self.dynamic_bs_clip:
                    for i, done_idx in enumerate(where_done):
                        ep_min = min(episode_infos[done_idx].rewards)
                        ep_max = max(episode_infos[done_idx].rewards)

                        episode_infos[done_idx] = EpisodeInfo(
                            starting_ts    = 0,
                            use_gae        = self.use_gae,
                            gamma          = self.gamma,
                            lambd          = self.lambd,
                            bootstrap_clip = (ep_min, ep_max))
                else:
                    #
                    # Our bootstrap clip is a function of the iteration.
                    #
                    iteration = self.status_dict["iteration"]
                    bs_min    = self.bootstrap_clip[0](iteration)
                    bs_max    = self.bootstrap_clip[1](iteration)

                    for i, done_idx in enumerate(where_done):
                        episode_infos[done_idx] = EpisodeInfo(
                            starting_ts    = 0,
                            use_gae        = self.use_gae,
                            gamma          = self.gamma,
                            lambd          = self.lambd,
                            bootstrap_clip = (bs_min, bs_max))

                longest_run = max(longest_run,
                    episode_lengths[where_done].max())

                top_rollout_score = max(top_rollout_score,
                    ep_score[where_done].max())

                done_count = where_done.size

                if self.using_icm:
                    total_intr_rewards[where_done] += intr_reward[where_done]

                total_ext_rewards[where_done] += ep_score[where_done]
                total_rewards                 += ep_rewards[where_done].sum()
                episode_lengths[where_done]    = 0
                ep_score[where_done]           = 0
                ep_rewards[where_done]         = 0
                total_episodes                += done_count
                ep_ts[where_done]              = 0

            ep_max_reached = ((ep_ts == self.max_ts_per_ep).any() and
                where_not_done.size > 0)

            if (ep_max_reached or total_rollout_ts >= self.ts_per_rollout):

                if total_rollout_ts >= self.ts_per_rollout:
                    where_maxed = np.arange(env_batch_size)
                else:
                    where_maxed = np.where(ep_ts >= self.max_ts_per_ep)[0]

                where_maxed = np.setdiff1d(where_maxed, where_done)

                if self.is_multi_agent:
                    c_obs = torch.tensor(global_obs[where_maxed],
                        dtype=torch.float).to(self.device)
                else:
                    c_obs = torch.tensor(obs[where_maxed],
                        dtype=torch.float).to(self.device)

                nxt_value = self.critic(c_obs)

                if self.normalize_values:
                    nxt_value = self.value_normalizer.denormalize(nxt_value)

                nxt_reward = nxt_value.detach().cpu().numpy()

                #
                # Tricky business:
                # Typically, we just use the result of our critic to
                # bootstrap the expected reward. This is problematic
                # with ICM because we can't really expect our critic to
                # learn about "surprise". I dont' know of any perfect
                # ways to handle this, but here are some ideas:
                #
                #     1. Just use the value anyways. As long as the
                #        max ts per episode is long enough, we'll
                #        hopefully see enough intrinsic reward to
                #        learn a good policy. In my experience, this
                #        works, but the learned policies can be a bit
                #        unstable.
                #     2. If we can clone the environment, we can take
                #        an extra step with the clone to get the
                #        intrinsic reward, and we can decide what to
                #        do with this. Approaches that integrate this
                #        method tend to learn more stable policies.
                #
                # If we have this intrinsic reward from a clone step,
                # we can hand wavily calcluate a "surprise" by taking
                # the difference between the average intrinsic reward
                # and the one we get. Adding that to the critic's
                # output can act as an extra surprise bonus.
                #
                if self.using_icm:
                    if self.can_clone_env:
                        if self.obs_augment:
                            _, clone_action, _ = self.get_action(obs[0:1])
                        else:
                            _, clone_action, _ = self.get_action(obs)

                        clone_prev_obs = obs.copy()
                        cloned_env = deepcopy(self.env)
                        clone_obs, _, _, clone_info = cloned_env.step(clone_action)
                        del cloned_env

                        if self.obs_augment:
                            action_shape = (env_batch_size,) + clone_action.shape[1:]
                            clone_action = np.tile(clone_action.flatten(), env_batch_size)
                            clone_action = clone_action.reshape(action_shape)

                        intr_reward = self.get_intrinsic_reward(
                            clone_prev_obs,
                            clone_obs,
                            clone_action)

                    ism         = self.status_dict["intrinsic score avg"]
                    surprise    = intr_reward[where_maxed] - ism
                    nxt_reward += surprise

                for idx, maxed_idx in enumerate(where_maxed):
                    episode_infos[maxed_idx].end_episode(
                        ending_ts      = episode_lengths[maxed_idx],
                        terminal       = False,
                        ending_value   = nxt_value[idx].item(),
                        ending_reward  = nxt_reward[idx].item())

                    dataset.add_episode(episode_infos[maxed_idx])

                    if self.dynamic_bs_clip:
                        ep_min = min(episode_infos[maxed_idx].rewards)
                        ep_max = max(episode_infos[maxed_idx].rewards)
                        bs_clip_range = (ep_min, ep_max)
                    else:
                        #
                        # Our bootstrap clip is a function of the iteration.
                        #
                        iteration = self.status_dict["iteration"]
                        bs_min    = self.bootstrap_clip[0](iteration)
                        bs_max    = self.bootstrap_clip[1](iteration)
                        bs_clip_range = (bs_min, bs_max)

                    episode_infos[maxed_idx] = EpisodeInfo(
                        starting_ts    = episode_lengths[maxed_idx],
                        use_gae        = self.use_gae,
                        gamma          = self.gamma,
                        lambd          = self.lambd,
                        bootstrap_clip = bs_clip_range)

                if total_rollout_ts >= self.ts_per_rollout:

                    if self.using_icm:
                        total_intr_rewards += intr_reward

                    #
                    # ts_before_ep are the timesteps before the current
                    # episode. We use this to calculate the average episode
                    # length (before the current one). If we didn't finish
                    # this episode, we can then calculate a rough estimate
                    # of how far we were in the episode as a % of the avg.
                    #
                    combined_ep_len = episode_lengths.sum()
                    ts_before_ep    = self.ts_per_rollout - combined_ep_len
                    ts_before_ep    = max(ts_before_ep, 0)
                    current_total   = total_episodes

                    if current_total == 0:
                        current_total = 1.0

                    if ts_before_ep == 0:
                        avg_ep_len = combined_ep_len / env_batch_size
                    else:
                        avg_ep_len = ts_before_ep / current_total

                    ep_perc            = episode_lengths / avg_ep_len
                    total_episodes    += ep_perc.sum()
                    total_ext_rewards += ep_score
                    total_rewards     += ep_rewards.sum()

                    top_rollout_score = max(top_rollout_score,
                        ep_score.max())

                ep_ts[where_maxed] = 0

            longest_run = max(longest_run,
                episode_lengths.max())

        #
        # We didn't complete any episodes, so let's just take the top score from
        # our incomplete episode's scores.
        #
        if total_episodes <= 1.0:
            top_rollout_score = max(top_rollout_score,
                ep_score.max())

        #
        # Update our status dict.
        #
        top_score = max(top_rollout_score, self.status_dict["top score"])
        top_score = comm.allreduce(top_score, MPI.MAX)

        rollout_max_reward = max(self.status_dict["reward range"][1],
            rollout_max_reward)
        rollout_max_reward = comm.allreduce(rollout_max_reward, MPI.MAX)

        rollout_min_reward = min(self.status_dict["reward range"][0],
            rollout_min_reward)
        rollout_min_reward = comm.allreduce(rollout_min_reward, MPI.MIN)

        rollout_max_obs = max(self.status_dict["obs range"][1],
            rollout_max_obs)
        rollout_max_obs = comm.allreduce(rollout_max_obs, MPI.MAX)

        rollout_min_obs = min(self.status_dict["obs range"][0],
            rollout_min_obs)
        rollout_min_obs = comm.allreduce(rollout_min_obs, MPI.MIN)

        total_ext_rewards = total_ext_rewards.sum()

        longest_run       = comm.allreduce(longest_run, MPI.MAX)
        total_episodes    = comm.allreduce(total_episodes, MPI.SUM)
        total_ext_rewards = comm.allreduce(total_ext_rewards, MPI.SUM)
        total_rewards     = comm.allreduce(total_rewards, MPI.SUM)
        total_rollout_ts  = comm.allreduce(total_rollout_ts, MPI.SUM)

        running_ext_score = total_ext_rewards / total_episodes
        running_score     = total_rewards / total_episodes
        rw_range          = (rollout_min_reward, rollout_max_reward)
        obs_range         = (rollout_min_obs, rollout_max_obs)

        self.status_dict["episode reward avg"]  = running_score
        self.status_dict["extrinsic score avg"] = running_ext_score
        self.status_dict["top score"]           = top_score
        self.status_dict["total episodes"]     += total_episodes
        self.status_dict["longest run"]         = longest_run
        self.status_dict["reward range"]        = rw_range
        self.status_dict["obs range"]           = obs_range
        self.status_dict["timesteps"]          += total_rollout_ts

        #
        # Update our score cache and the window mean when appropriate.
        #
        if self.score_cache.size < self.mean_window_size:
            self.score_cache = np.append(self.score_cache, running_score)
            self.status_dict["window avg"]  = "N/A"
        else:
            self.score_cache = np.roll(self.score_cache, -1)
            self.score_cache[-1] = running_score

            self.status_dict["window avg"]  = self.score_cache.mean()

            if type(self.status_dict["top window avg"]) == str:
                self.status_dict["top window avg"] = \
                    self.status_dict["window avg"]

            elif (self.status_dict["window avg"] >
                self.status_dict["top window avg"]):

                self.status_dict["top window avg"] = \
                    self.status_dict["window avg"]

        if self.using_icm:
            total_intr_rewards = total_intr_rewards.sum() / env_batch_size
            total_intr_rewards = comm.allreduce(total_intr_rewards, MPI.SUM)

            ism = total_intr_rewards / (total_episodes/ env_batch_size)
            self.status_dict["intrinsic score avg"] = ism

        #
        # Finally, bulid the dataset.
        #
        dataset.build()

        comm.barrier()
        stop_time = time.time()
        self.status_dict["rollout time"] = stop_time - start_time

        return dataset

    def learn(self, num_timesteps):
        """
            Learn!
                1. Create a rollout dataset.
                2. Update our networks.
                3. Repeat until we've reached our max timesteps.

            Arguments:
                num_timesteps    The maximum number of timesteps to run.
                                 Note that this is in addtion to however
                                 many timesteps were run during the last save.
        """
        start_time = time.time()
        ts_max     = self.status_dict["timesteps"] + num_timesteps

        while self.status_dict["timesteps"] < ts_max:
            iter_start_time = time.time()

            dataset = self.rollout()

            self.status_dict["iteration"] += 1

            self.update_learning_rate(self.status_dict["iteration"])
            self.update_entropy_weight(self.status_dict["iteration"])

            data_loader = DataLoader(
                dataset,
                batch_size = self.batch_size,
                shuffle    = True)

            train_start_time = time.time()

            self.actor.train()
            self.critic.train()

            if self.using_icm:
                self.icm_model.train()

            for epoch_idx in range(self.epochs_per_iter):

                #
                # arXiv:2006.05990v1 suggests that re-computing the advantages
                # before each new epoch helps mitigate issues that can arrise
                # from "stale" advantages.
                #
                if epoch_idx > 0:
                    data_loader.dataset.recalculate_advantages()

                self._ppo_batch_train(data_loader)

                #
                # Early ending using KL. Why multiply by 1.5, you ask? I have
                # no idea, really. It's a magic number that the folks at
                # OpenAI are using.
                #
                comm.barrier()
                if self.status_dict["kl avg"] > (1.5 * self.target_kl):
                    msg  = "\nTarget KL of {} ".format(1.5 * self.target_kl)
                    msg += "has been reached. "
                    msg += "Ending early (after "
                    msg += "{} epochs)".format(epoch_idx + 1)
                    rank_print(msg)
                    break

                if self.using_icm:
                    self._icm_batch_train(data_loader)

            now_time      = time.time()
            training_time = (now_time - train_start_time)
            self.status_dict["train time"] = now_time - train_start_time

            running_time = (now_time - iter_start_time)
            self.status_dict["running time"] += running_time
            self.print_status()

            need_save = False
            if type(self.status_dict["top window avg"]) == str:
                need_save = True
            elif (self.save_best_only and
                self.status_dict["window avg"] ==
                self.status_dict["top window avg"]):
                need_save = True
            elif not self.save_best_only:
                need_save = True

            if need_save:
                self.save()

                if "last save" in self.status_dict:
                    self.status_dict["last save"] = \
                        self.status_dict["iteration"]

            comm.barrier()
            if self.lr <= 0.0:
                rank_print("Learning rate has bottomed out. Terminating early")
                break

        stop_time   = time.time()
        seconds     = (stop_time - start_time)
        pretty_time = format_seconds(seconds)
        rank_print("Time spent training: {}".format(pretty_time))

    def _ppo_batch_train(self, data_loader):
        """
            Train our PPO networks using mini batches.

            Arguments:
                data_loader    A PyTorch data loader.
        """
        total_actor_loss  = 0
        total_critic_loss = 0
        total_entropy     = 0
        total_w_entropy   = 0
        total_kl          = 0
        counter           = 0

        for batch_data in data_loader:
            critic_obs, obs, _, raw_actions, _, advantages, log_probs, \
                rewards_tg, actor_hidden, critic_hidden, \
                actor_cell, critic_cell, batch_idxs = batch_data

            torch.cuda.empty_cache()

            if self.normalize_values:
                rewards_tg = self.value_normalizer.normalize(rewards_tg)

            if obs.shape[0] == 1:
                continue

            #
            # In the case of lstm networks, we need to initialze our hidden
            # states to those that developed during the rollout.
            #
            if self.using_lstm:
                actor_hidden  = torch.transpose(actor_hidden, 0, 1)
                actor_cell    = torch.transpose(actor_cell, 0, 1)
                critic_hidden = torch.transpose(critic_hidden, 0, 1)
                critic_cell   = torch.transpose(critic_cell, 0, 1)

                self.actor.hidden_state  = (actor_hidden, actor_cell)
                self.critic.hidden_state = (critic_hidden, critic_cell)

            #
            # arXiv:2005.12729v1 suggests that normalizing advantages
            # at the mini-batch level increases performance.
            #
            if self.normalize_adv:
                adv_std  = advantages.std()
                adv_mean = advantages.mean()
                if torch.isnan(adv_std):
                    rank_print("\nAdvantages std is nan!")
                    rank_print("Advantages:\n{}".format(advantages))
                    comm.Abort()

                advantages = (advantages - adv_mean) / (adv_std + 1e-8)

            values, curr_log_probs, entropy = self.evaluate(
                critic_obs,
                obs,
                raw_actions)

            data_loader.dataset.values[batch_idxs] = values

            #
            # The heart of PPO: arXiv:1707.06347v2
            #
            ratios = torch.exp(curr_log_probs - log_probs)
            surr1  = ratios * advantages
            surr2  = torch.clamp(
                ratios, 1 - self.surr_clip, 1 + self.surr_clip) * advantages

            total_kl += (log_probs - curr_log_probs).mean().item()

            if torch.isnan(ratios).any() or torch.isinf(ratios).any():
                rank_print("ERROR: ratios are nan or inf!")

                ratios_min = ratios.min()
                ratios_max = ratios.max()
                rank_print("ratios min, max: {}, {}".format(
                    ratios_min, ratios_max))

                clp_min = curr_log_probs.min()
                clp_max = curr_log_probs.min()
                rank_print("curr_log_probs min, max: {}, {}".format(
                    clp_min, clp_max))

                lp_min = log_probs.min()
                lp_max = log_probs.min()
                rank_print("log_probs min, max: {}, {}".format(
                    lp_min, lp_max))

                act_min = raw_actions.min()
                act_max = raw_actions.max()
                rank_print("actions min, max: {}, {}".format(
                    act_min, act_max))

                std = nn.functional.softplus(self.actor.distribution.log_std)
                rank_print("actor std: {}".format(std))

                comm.Abort()

            #
            # We negate here to perform gradient ascent rather than descent.
            #
            actor_loss        = (-torch.min(surr1, surr2)).mean()
            total_actor_loss += actor_loss.item()

            if self.entropy_weight != 0.0:
                total_entropy += entropy.mean().item()
                actor_loss    -= self.entropy_weight * entropy.mean()

            if values.size() == torch.Size([]):
                values = values.unsqueeze(0)

            critic_loss        = nn.MSELoss()(values, rewards_tg)
            total_critic_loss += critic_loss.item()

            #
            # arXiv:2005.12729v1 suggests that gradient clipping can
            # have a positive effect on training.
            #
            self.actor_optim.zero_grad()
            actor_loss.backward(retain_graph = self.using_lstm)
            mpi_avg_gradients(self.actor)
            nn.utils.clip_grad_norm_(self.actor.parameters(),
                self.gradient_clip)
            self.actor_optim.step()

            self.critic_optim.zero_grad()
            critic_loss.backward(retain_graph = self.using_lstm)
            mpi_avg_gradients(self.critic)
            nn.utils.clip_grad_norm_(self.critic.parameters(),
                self.gradient_clip)
            self.critic_optim.step()

            #
            # The idea here is similar to re-computing advantages, but now
            # we want to update the hidden states before the next epoch.
            #
            if self.using_lstm:
                actor_hidden  = self.actor.hidden_state[0].detach().clone()
                critic_hidden = self.critic.hidden_state[0].detach().clone()

                actor_cell    = self.actor.hidden_state[1].detach().clone()
                critic_cell   = self.critic.hidden_state[1].detach().clone()

                actor_hidden  = torch.transpose(actor_hidden, 0, 1)
                actor_cell    = torch.transpose(actor_cell, 0, 1)
                critic_hidden = torch.transpose(critic_hidden, 0, 1)
                critic_cell   = torch.transpose(critic_cell, 0, 1)

                data_loader.dataset.actor_hidden[batch_idxs]  = actor_hidden
                data_loader.dataset.critic_hidden[batch_idxs] = critic_hidden

                data_loader.dataset.actor_cell[batch_idxs]  = actor_cell
                data_loader.dataset.critic_cell[batch_idxs] = critic_cell

            comm.barrier()
            counter += 1

        counter           = comm.allreduce(counter, MPI.SUM)
        total_entropy     = comm.allreduce(total_entropy, MPI.SUM)
        total_actor_loss  = comm.allreduce(total_actor_loss, MPI.SUM)
        total_critic_loss = comm.allreduce(total_critic_loss, MPI.SUM)
        total_kl          = comm.allreduce(total_kl, MPI.SUM)
        w_entropy         = total_entropy * self.entropy_weight

        self.status_dict["weighted entropy"] = w_entropy / counter
        self.status_dict["actor loss"]       = total_actor_loss / counter
        self.status_dict["critic loss"]      = total_critic_loss / counter
        self.status_dict["kl avg"]           = total_kl / counter

    def _icm_batch_train(self, data_loader):
        """
            Train our ICM networks using mini batches.

            Arguments:
                data_loader    A PyTorch data loader.
        """

        total_icm_loss = 0
        counter = 0

        for batch_data in data_loader:

            _, obs, next_obs, _, actions, _, _, _, _, _, _, _, _ =\
                batch_data

            torch.cuda.empty_cache()

            actions = actions.unsqueeze(1)

            _, inv_loss, f_loss = self.icm_model(obs, next_obs, actions)

            icm_loss = (((1.0 - self.icm_beta) * f_loss) +
                (self.icm_beta * inv_loss))

            total_icm_loss += icm_loss.item()

            self.icm_optim.zero_grad()
            icm_loss.backward()
            mpi_avg_gradients(self.icm_model)
            self.icm_optim.step()

            counter += 1
            comm.barrier()

        counter        = comm.allreduce(counter, MPI.SUM)
        total_icm_loss = comm.allreduce(total_icm_loss, MPI.SUM)
        self.status_dict["icm loss"] = total_icm_loss / counter


    def save(self):
        """
            Save all information required for a restart.
        """
        if self.test_mode:
            msg = "WARNING: save() was called while in test mode. Disregarding."
            rank_print(msg)
            return

        comm.barrier()

        self.actor.save(self.state_path)
        self.critic.save(self.state_path)

        if self.using_icm:
            self.icm_model.save(self.state_path)

        if self.save_env_info and self.env != None:
            self.env.save_info(self.state_path)

        if self.normalize_values:
            self.value_normalizer.save_info(self.state_path)

        file_name  = "state_{}.pickle".format(rank)
        state_file = os.path.join(self.state_path, file_name)
        with open(state_file, "wb") as out_f:
            pickle.dump(self.status_dict, out_f,
                protocol=pickle.HIGHEST_PROTOCOL)

        comm.barrier()

    def load(self):
        """
            Load all information required for a restart.
        """
        self.actor.load(self.state_path)
        self.critic.load(self.state_path)

        if self.using_icm:
            self.icm_model.load(self.state_path)

        if self.save_env_info and self.env != None:
            self.env.load_info(self.state_path)

        if self.normalize_values:
            self.value_normalizer.load_info(self.state_path)

        if self.test_mode:
            file_name  = "state_0.pickle"
        else:
            file_name  = "state_{}.pickle".format(rank)

        state_file = os.path.join(self.state_path, file_name)

        with open(state_file, "rb") as in_f:
            tmp_status_dict = pickle.load(in_f)

        return tmp_status_dict

    def set_test_mode(self, test_mode):
        """
            Enable or disable test mode in all required modules.

            Arguments:
                test_mode    A bool representing whether or not to enable
                             test_mode.
        """
        self.test_mode = test_mode

        for module in self.test_mode_dependencies:
            module.test_mode = test_mode

    def __getstate__(self):
        """
            Override the getstate method for pickling. We only want to keep
            things that won't upset pickle. The environment is something
            that we can't guarantee can be pickled.

            Returns:
                The state dictionary minus the environment.
        """
        state = self.__dict__.copy()
        del state["env"]
        del state["test_mode_dependencies"]
        del state["bootstrap_clip"]
        return state

    def __setstate__(self, state):
        """
            Override the setstate method for pickling.

            Arguments:
                The state loaded from a pickled PPO object.
        """
        self.__dict__.update(state)
        self.env = None
        self.test_mode_dependencies = self.pickle_safe_test_mode_dependencies
        self.bootstrap_clip = (None, None)<|MERGE_RESOLUTION|>--- conflicted
+++ resolved
@@ -663,13 +663,9 @@
             except:
                 self.can_clone_env = False
 
-<<<<<<< HEAD
         if self.using_icm:
             rank_print("Can clone environment: {}".format(self.can_clone_env))
 
-
-=======
->>>>>>> 621b1566
     def get_action(self, obs):
         """
             Given an observation from our environment, determine what the
