--- conflicted
+++ resolved
@@ -379,11 +379,8 @@
         self.score_cache         = np.zeros(0)
         self.lr                  = lr
         self.use_soft_resets     = use_soft_resets
-<<<<<<< HEAD
         self.obs_augment         = obs_augment
-=======
         self.test_mode           = test_mode
->>>>>>> 3eacf517
 
         #
         # Create a dictionary to track the status of training.
