import sys
import pickle
import numpy as np
import os
from copy import deepcopy
import torch
from torch.optim import Adam
from torch import nn
from torch.utils.data import DataLoader
from ppo_and_friends.utils.episode_info import EpisodeInfo, PPODataset
from ppo_and_friends.utils.misc import get_action_dtype, need_action_squeeze
from ppo_and_friends.utils.misc import RunningStatNormalizer
from ppo_and_friends.utils.iteration_mappers import *
from ppo_and_friends.utils.misc import update_optimizer_lr
from ppo_and_friends.networks.icm import ICM
from ppo_and_friends.environments.env_wrappers import VectorizedEnv
from ppo_and_friends.environments.env_wrappers import ObservationNormalizer, ObservationClipper
from ppo_and_friends.environments.env_wrappers import RewardNormalizer, RewardClipper
from ppo_and_friends.utils.mpi_utils import sync_model_parameters, mpi_avg_gradients
from ppo_and_friends.utils.mpi_utils import mpi_avg
from ppo_and_friends.utils.mpi_utils import rank_print, set_torch_threads
from ppo_and_friends.utils.misc import format_seconds
import time
from gym.spaces import Box, Discrete, MultiDiscrete, MultiBinary
from mpi4py import MPI

comm      = MPI.COMM_WORLD
rank      = comm.Get_rank()
num_procs = comm.Get_size()


class PPO(object):

    def __init__(self,
                 env,
                 ac_network,
                 device,
                 random_seed,
                 icm_network         = ICM,
                 icm_kw_args         = {},
                 actor_kw_args       = {},
                 critic_kw_args      = {},
                 lr                  = 3e-4,
                 min_lr              = 1e-4,
                 lr_dec              = None,
                 max_ts_per_ep       = 64,
                 batch_size          = 256,
                 ts_per_rollout      = 2048,
                 gamma               = 0.99,
                 lambd               = 0.95,
                 epochs_per_iter     = 10,
                 surr_clip           = 0.2,
                 gradient_clip       = 0.5,
                 bootstrap_clip      = (-10.0, 10.0),
                 dynamic_bs_clip     = False,
                 use_gae             = True,
                 use_icm             = False,
                 icm_beta            = 0.8,
                 ext_reward_weight   = 1.0,
                 intr_reward_weight  = 1.0,
                 entropy_weight      = 0.01,
                 target_kl           = 0.015,
                 mean_window_size    = 100,
                 normalize_adv       = True,
                 normalize_obs       = False,
                 normalize_rewards   = False,
                 normalize_values    = False,
                 obs_clip            = None,
                 reward_clip         = None,
                 render              = False,
                 load_state          = False,
                 state_path          = "./",
                 save_best_only      = False,
                 pickle_class        = False,
                 use_soft_resets     = True,
                 test_mode           = False):
        """
            Initialize the PPO trainer.

            Parameters:
                 env                  The environment to learn from.
                 ac_network           The actor/critic network.
                 device               A torch device to use for training.
                 random_seed          A random seed to use.
                 icm_network          The network to use for ICM applications.
                 icm_kw_args          Extra keyword args for the ICM network.
                 actor_kw_args        Extra keyword args for the actor
                                      network.
                 critic_kw_args       Extra keyword args for the critic
                                      network.
                 lr                   The initial learning rate.
                 min_lr               The minimum learning rate.
                 lr_dec               A class that inherits from the
                                      IterationMapper class located in
                                      utils/iteration_mappers.py.
                                      This class has a decrement function that
                                      will be used to updated the learning rate.
                 max_ts_per_ep        The maximum timesteps to allow per
                                      episode.
                 batch_size           The batch size to use when training/
                                      updating the networks.
                 ts_per_rollout       A soft limit on the number of timesteps
                                      to allow per rollout (can span multiple
                                      episodes). Note that our actual timestep
                                      count can exceed this limit, but we won't
                                      start any new episodes once it has.
                 gamma                The 'gamma' value for calculating
                                      advantages and discounting rewards
                                      when normalizing them.
                 lambd                The 'lambda' value for calculating GAEs.
                 epochs_per_iter      'Epoch' is used loosely and with a variety
                                      of meanings in RL. In this case, a single
                                      epoch is a single update of all networks.
                                      epochs_per_iter is the number of updates
                                      to perform after a single rollout (which
                                      may contain multiple episodes).
                 surr_clip            The clip value applied to the surrogate
                                      (standard PPO approach).
                 gradient_clip        A clip value to use on the gradient
                                      update.
                 bootstrap_clip       When using GAE, we bootstrap the values
                                      and rewards when an epsiode is cut off
                                      before completion. In these cases, we
                                      clip the bootstrapped reward to a
                                      specific range. Why is this? Well, our
                                      estimated reward (from our value network)
                                      might be way outside of the expected
                                      range. We also allow the range min/max
                                      to be callables that take in the
                                      current iteration.
                 dynamic_bs_clip      If set to True, bootstrap_clip will be
                                      used as the initial clip values, but all
                                      values thereafter will be taken from the
                                      global min and max rewards that have been
                                      seen so far.
                 use_gae              Should we use Generalized Advantage
                                      Estimations? If not, fall back on the
                                      vanilla advantage calculation.
                 use_icm              Should we use an Intrinsic Curiosity
                                      Module?
                 icm_beta             The beta value used within the ICM.
                 ext_reward_weight    An optional weight for the extrinsic
                                      reward.
                 intr_reward_weight   an optional weight for the intrinsic
                                      reward.
                 entropy_weight       An optional weight to apply to our
                                      entropy.
                 target_kl            KL divergence used for early stopping.
                                      This is typically set in the range
                                      [0.1, 0.5]. Use high values to disable.
                 mean_window_size     The window size for a running mean. Note
                                      that each "score" in the window is
                                      actually the mean score for that rollout.
                 normalize_adv        Should we normalize the advantages? This
                                      occurs at the minibatch level.
                 normalize_obs        Should we normalize the observations?
                 normalize_rewards    Should we normalize the rewards?
                 normalize_values     Should we normalize the "values" that our
                                      critic calculates loss against?
                 obs_clip             Disabled if None. Otherwise, this should
                                      be a tuple containing a clip range for
                                      the observation space as (min, max).
                 reward_clip          Disabled if None. Otherwise, this should
                                      be a tuple containing a clip range for
                                      the reward as (min, max).
                 render               Should we render the environment while
                                      training?
                 load_state           Should we load a saved state?
                 state_path           The path to save/load our state.
                 save_best_only       When enabled, only save the models when
                                      the top mean window increases. Note that
                                      this assumes that the top scores will be
                                      the best policy, which might not always
                                      hold up, but it's a general assumption.
                 pickle_class         When enabled, the entire PPO class will
                                      be pickled and saved into the output
                                      directory after it's been initialized.
                 use_soft_resets      Use "soft resets" during rollouts.
                 test_mode            Most of this class is not used for
                                      testing, but some of its attributes are.
                                      Setting this to True will enable test
                                      mode.
        """
        set_torch_threads()
        self.status_dict  = {}
        self.status_dict["iteration"] = 0

        #
        # Divide the ts per rollout up among the processors. Let rank
        # 0 take any excess.
        #
        orig_ts        = ts_per_rollout
        ts_per_rollout = int(ts_per_rollout / num_procs)
        if rank == 0:
            ts_per_rollout += orig_ts % num_procs

        if not test_mode:
            rank_print("ts_per_rollout per rank: ~{}".format(ts_per_rollout))

        #
        # For reproducibility, we need to set the environment's random
        # seeds. Let's allow testing to be random.
        #
        if not test_mode:
            env.action_space.seed(random_seed)
            env.seed(random_seed)

        #
        # Vectorize our environment and add any requested wrappers.
        #
        env = VectorizedEnv(env)

        self.save_env_info = False

        #
        # Let's wrap our environment in the requested wrappers. Note that
        # order matters!
        #
        if normalize_obs:
            env = ObservationNormalizer(
                env          = env,
                test_mode    = test_mode,
                update_stats = not test_mode)

            self.save_env_info = True

        if obs_clip != None and type(obs_clip) == tuple:
            env = ObservationClipper(
<<<<<<< HEAD
                env         = env,
                status_dict = self.status_dict,
                clip_range  = obs_clip)
=======
                env        = env,
                test_mode  = test_mode,
                clip_range = obs_clip)
>>>>>>> 15db12ab

        #
        # There are multiple ways to go about normalizing values/rewards.
        # The approach in arXiv:2006.05990v1 is to normalize before
        # sending targets to the critic and then de-normalize when predicting.
        # We're taking the OpenAI approach of normalizing the rewards straight
        # from the environment and keeping them normalized at all times.
        #
        if normalize_rewards:
            env = RewardNormalizer(
                env          = env,
                test_mode    = test_mode,
                update_stats = not test_mode,
                gamma        = gamma)

            self.save_env_info = True

        if reward_clip != None and type(reward_clip) == tuple:
            env = RewardClipper(
<<<<<<< HEAD
                env         = env,
                status_dict = self.status_dict,
                clip_range  = reward_clip)
=======
                env        = env,
                test_mode  = test_mode,
                clip_range = reward_clip)
>>>>>>> 15db12ab

        #
        # When we toggle test mode on/off, we need to make sure to also
        # toggle this flag for any modules that depend on it.
        #
        self.test_mode_dependencies = [env]
        self.pickle_safe_test_mode_dependencies = []

        act_type = type(env.action_space)

        if (issubclass(act_type, Box) or
            issubclass(act_type, MultiBinary) or
            issubclass(act_type, MultiDiscrete)):

            self.act_dim = env.action_space.shape

        elif issubclass(act_type, Discrete):
            self.act_dim = env.action_space.n

        else:
            msg = "ERROR: unsupported action space {}".format(env.action_space)
            rank_print(msg)
            comm.Abort()

        if (issubclass(act_type, MultiBinary) or
            issubclass(act_type, MultiDiscrete)):
            msg  = "WARNING: MultiBinary and MultiDiscrete action spaces "
            msg += "may not be fully supported. Use at your own risk."
            rank_print(msg)

        action_dtype = get_action_dtype(env)

        if action_dtype == "unknown":
            rank_print("ERROR: unknown action type!")
            comm.Abort()
        else:
            rank_print("Using {} actions.".format(action_dtype))

        #
        # Environments are very inconsistent! We need to check what shape
        # they expect actions to be in.
        #
        self.action_squeeze = need_action_squeeze(env)

        if lr_dec == None:
            self.lr_dec = LinearDecrementer(
                max_iteration = 2000,
                max_value     = lr,
                min_value     = min_lr)
        else:
            self.lr_dec = lr_dec

        #
        # One or both of our bootstrap clip ends might be a function of
        # our iteration.
        # We turn them both into functions for sanity.
        #
        min_bs_callable  = None
        max_bs_callable  = None
        bs_clip_callable = False

        if callable(bootstrap_clip[0]):
            min_bs_callable  = bootstrap_clip[0]
            bs_clip_callable = True
        else:
            min_bs_callable = lambda x : bootstrap_clip[0]

        if callable(bootstrap_clip[1]):
            max_bs_callable  = bootstrap_clip[1]
            bs_clip_callable = True
        else:
            max_bs_callable = lambda x : bootstrap_clip[1]

        callable_bootstrap_clip = (min_bs_callable, max_bs_callable)

        if bs_clip_callable and dynamic_bs_clip:
            msg  = "WARNING: it looks like you've enabled dynamic_bs_clip "
            msg += "and also set the bootstrap clip to be callables. This is "
            msg += "redundant, and the dynamic clip will override the given "
            msg += "functions."
            rank_print(msg)

        #
        # Establish some class variables.
        #
        self.env                 = env
        self.device              = device
        self.state_path          = state_path
        self.render              = render
        self.action_dtype        = action_dtype
        self.use_gae             = use_gae
        self.using_icm           = use_icm
        self.icm_beta            = icm_beta
        self.ext_reward_weight   = ext_reward_weight
        self.intr_reward_weight  = intr_reward_weight
        self.min_lr              = min_lr
        self.max_ts_per_ep       = max_ts_per_ep
        self.batch_size          = batch_size
        self.ts_per_rollout      = ts_per_rollout
        self.gamma               = gamma
        self.lambd               = lambd
        self.target_kl           = target_kl
        self.epochs_per_iter     = epochs_per_iter
        self.surr_clip           = surr_clip
        self.gradient_clip       = gradient_clip
        self.bootstrap_clip      = callable_bootstrap_clip
        self.dynamic_bs_clip     = dynamic_bs_clip
        self.entropy_weight      = entropy_weight
        self.obs_shape           = env.observation_space.shape
        self.prev_top_window     = -np.finfo(np.float32).max
        self.save_best_only      = save_best_only
        self.mean_window_size    = mean_window_size 
        self.normalize_adv       = normalize_adv
        self.normalize_rewards   = normalize_rewards
        self.normalize_values    = normalize_values
        self.score_cache         = np.zeros(0)
        self.lr                  = lr
        self.use_soft_resets     = use_soft_resets
        self.test_mode           = test_mode

        #
        # Create a dictionary to track the status of training.
        #
        max_int = np.iinfo(np.int32).max
        self.status_dict["rollout time"]         = 0
        self.status_dict["train time"]           = 0
        self.status_dict["running time"]         = 0
        self.status_dict["timesteps"]            = 0
        self.status_dict["longest run"]          = 0
        self.status_dict["window avg"]           = 'N/A'
        self.status_dict["top window avg"]       = 'N/A'
        self.status_dict["episode reward avg"]   = 0
        self.status_dict["extrinsic score avg"]  = 0
        self.status_dict["top score"]            = -max_int
        self.status_dict["total episodes"]       = 0
        self.status_dict["weighted entropy"]     = 0
        self.status_dict["actor loss"]           = 0
        self.status_dict["critic loss"]          = 0
        self.status_dict["kl avg"]               = 0
        self.status_dict["lr"]                   = self.lr
        self.status_dict["reward range"]         = (max_int, -max_int)
        self.status_dict["obs range"]            = (max_int, -max_int)

        #
        # Value normalization is discussed in multiple papers, so I'm not
        # going to reference one in particular. In general, the idea is
        # to normalize the targets of the critic network using a running
        # average. The output of the critic then needs to be de-normalized
        # for calcultaing advantages.
        #
        if normalize_values:
            self.value_normalizer = RunningStatNormalizer(
                name      = "value_normalizer",
                device    = self.device,
                test_mode = test_mode)

            self.test_mode_dependencies.append(self.value_normalizer)
            self.pickle_safe_test_mode_dependencies.append(
                self.value_normalizer)

        if save_best_only:
            self.status_dict["last save"] = -1

        #
        # Some methods (ICM) perform best if we can clone the environment,
        # but not all environments support this.
        #
        try:
            self.env.reset()
            cloned_env = deepcopy(self.env)
            cloned_env.step(cloned_env.action_space.sample())
            self.can_clone_env = True
        except:
            self.can_clone_env = False

        #
        # Initialize our networks: actor, critic, and possible ICM.
        #
        use_conv2d_setup = False
        for base in ac_network.__bases__:
            if base.__name__ == "PPOConv2dNetwork":
                use_conv2d_setup = True

        self.using_lstm = False
        for base in ac_network.__bases__:
            if base.__name__ == "PPOLSTMNetwork":
                self.using_lstm = True

        #
        # arXiv:2006.05990v1 suggests initializing the output layer
        # of the actor network with a weight that's ~100x smaller
        # than the rest of the layers. We initialize layers with a
        # value near 1.0 by default, so we set the last layer to
        # 0.01. The same paper also suggests that the last layer of
        # the value network doesn't matter so much. I can't remember
        # where I got 1.0 from... I'll try to track that down.
        #
        if use_conv2d_setup:
            obs_dim = self.obs_shape

            self.actor = ac_network(
                name         = "actor", 
                in_shape     = obs_dim,
                out_dim      = self.act_dim, 
                out_init     = 0.01,
                action_dtype = action_dtype,
                test_mode    = test_mode,
                **actor_kw_args)

            self.critic = ac_network(
                name         = "critic", 
                in_shape     = obs_dim,
                out_dim      = 1,
                out_init     = 1.0,
                action_dtype = action_dtype,
                test_mode    = test_mode,
                **critic_kw_args)

        else:
            obs_dim = self.obs_shape[0]

            self.actor = ac_network(
                name         = "actor", 
                in_dim       = obs_dim, 
                out_dim      = self.act_dim, 
                out_init     = 0.01,
                action_dtype = action_dtype,
                test_mode    = test_mode,
                **actor_kw_args)

            self.critic = ac_network(
                name         = "critic", 
                in_dim       = obs_dim, 
                out_dim      = 1,
                out_init     = 1.0,
                action_dtype = action_dtype,
                test_mode    = test_mode,
                **critic_kw_args)

        self.actor  = self.actor.to(device)
        self.critic = self.critic.to(device)

        self.test_mode_dependencies.append(self.actor)
        self.test_mode_dependencies.append(self.critic)
        self.pickle_safe_test_mode_dependencies.append(self.actor)
        self.pickle_safe_test_mode_dependencies.append(self.critic)

        sync_model_parameters(self.actor)
        sync_model_parameters(self.critic)
        comm.barrier()

        if self.using_icm:
            self.icm_model = icm_network(
                name         = "icm",
                obs_dim      = obs_dim,
                act_dim      = self.act_dim,
                action_dtype = self.action_dtype,
                test_mode    = test_mode,
                **icm_kw_args)

            self.test_mode_dependencies.append(self.icm)
            self.pickle_safe_test_mode_dependencies.append(self.icm)

            self.icm_model.to(device)
            self.status_dict["icm loss"] = 0
            self.status_dict["intrinsic score avg"] = 0

            sync_model_parameters(self.icm_model)
            comm.barrier()

        if load_state:
            if not os.path.exists(state_path):
                msg  = "WARNING: state_path does not exist. Unable "
                msg += "to load state."
                rank_print(msg)
            else:
                #
                # Let's ensure backwards compatibility with previous commits.
                #
                tmp_status_dict = self.load()

                for key in tmp_status_dict:
                    if key in self.status_dict:
                        self.status_dict[key] = tmp_status_dict[key]

                self.lr= min(self.status_dict["lr"], self.lr)
                self.status_dict["lr"] = self.lr

        self.actor_optim  = Adam(self.actor.parameters(), lr=lr, eps=1e-5)
        self.critic_optim = Adam(self.critic.parameters(), lr=lr, eps=1e-5)

        if self.using_icm:
            self.icm_optim = Adam(self.icm_model.parameters(),
                lr=lr, eps=1e-5)

        if not os.path.exists(state_path) and rank == 0:
            os.makedirs(state_path)
        comm.barrier()

        #
        # If requested, pickle the entire class. This is useful for situations
        # where we want to load a trained model into a particular env for
        # testing or deploying.
        #
        if pickle_class and rank == 0:
            file_name  = "PPO.pickle"
            state_file = os.path.join(self.state_path, file_name)
            with open(state_file, "wb") as out_f:
                pickle.dump(self, out_f,
                    protocol=pickle.HIGHEST_PROTOCOL)

        comm.barrier()


    def get_action(self, obs):
        """
            Given an observation from our environment, determine what the
            action should be.

            Arguments:
                obs    The environment observation.

            Returns:
                A tuple of form (raw_action, action, log_prob) s.t. "raw_action"
                is the distribution sample before any "squashing" takes place,
                "action" is the the action value that should be fed to the
                environment, and log_prob is the log probabilities from our
                probability distribution.
        """
        t_obs = torch.tensor(obs, dtype=torch.float).to(self.device)
        t_obs = t_obs.unsqueeze(0)

        with torch.no_grad():
            action_pred = self.actor(t_obs)

        action_pred = action_pred.cpu().detach()
        dist        = self.actor.distribution.get_distribution(action_pred)

        #
        # Our distribution gives us two potentially distinct actions, one of
        # which is guaranteed to be a raw sample from the distribution. The
        # other might be altered in some way (usually to enforce a range).
        #
        action, raw_action = self.actor.distribution.sample_distribution(dist)
        log_prob = self.actor.distribution.get_log_probs(dist, raw_action)

        if self.action_dtype == "discrete":
            action = action.int().unsqueeze(0)

        action     = action.detach().numpy()
        raw_action = raw_action.detach().numpy()

        return raw_action, action, log_prob.detach()

    def evaluate(self, batch_obs, batch_actions):
        """
            Given a batch of observations, use our critic to approximate
            the expected return values. Also use a batch of corresponding
            actions to retrieve some other useful information.

            Arguments:
                batch_obs      A batch of observations.
                batch_actions  A batch of actions corresponding to the batch of
                               observations.

            Returns:
                A tuple of form (values, log_probs, entropies) s.t. values are
                the critic predicted value, log_probs are the log probabilities
                from our probability distribution, and entropies are the
                entropies from our distribution.
        """
        values = self.critic(batch_obs).squeeze()

        action_pred = self.actor(batch_obs).cpu()
        dist        = self.actor.distribution.get_distribution(action_pred)

        if self.action_dtype == "continuous" and len(batch_actions.shape) < 2:
            log_probs = self.actor.distribution.get_log_probs(
                dist,
                batch_actions.unsqueeze(1).cpu())
        else:
            log_probs = self.actor.distribution.get_log_probs(
                dist,
                batch_actions.cpu())

        entropy = self.actor.distribution.get_entropy(dist, action_pred)

        return values, log_probs.to(self.device), entropy.to(self.device)

    def print_status(self):
        """
            Print out statistics from our status_dict.
        """
        rank_print("\n--------------------------------------------------------")
        rank_print("Status Report:")
        for key in self.status_dict:

            if key in ["running time", "rollout time", "train time"]:
                pretty_time = format_seconds(self.status_dict[key])
                rank_print("    {}: {}".format(key, pretty_time))
            else:
                rank_print("    {}: {}".format(key, self.status_dict[key]))

        rank_print("--------------------------------------------------------")

    def update_learning_rate(self,
                             iteration):
        """
            Update the learning rate. This relies on the rl_dec function,
            which expects an iteration and returns an updated learning rate.

            Arguments:
                iteration    The current iteration of training.
        """

        self.lr = self.lr_dec(iteration)

        update_optimizer_lr(self.actor_optim, self.lr)
        update_optimizer_lr(self.critic_optim, self.lr)

        self.lr = self.lr_dec(iteration)

        update_optimizer_lr(self.actor_optim, self.lr)
        update_optimizer_lr(self.critic_optim, self.lr)

        if self.using_icm:
            update_optimizer_lr(self.icm_optim, self.lr)

        self.status_dict["lr"] = self.actor_optim.param_groups[0]["lr"]

    def get_intrinsic_reward(self,
                             prev_obs,
                             obs,
                             action):
        """
            Query the ICM for an intrinsic reward.

            Arguments:
                prev_obs    The previous observation (before the latest
                            action).
                obs         The current observation.
                action      The action taken.
        """

        obs_1 = torch.tensor(prev_obs,
            dtype=torch.float).to(self.device).unsqueeze(0)
        obs_2 = torch.tensor(obs,
            dtype=torch.float).to(self.device).unsqueeze(0)

        if self.action_dtype == "discrete":
            action = torch.tensor(action,
                dtype=torch.long).to(self.device).unsqueeze(0)

        elif self.action_dtype == "continuous":
            action = torch.tensor(action,
                dtype=torch.float).to(self.device)

        if len(action.shape) != 2:
            action = action.unsqueeze(0)

        with torch.no_grad():
            intr_reward, _, _ = self.icm_model(obs_1, obs_2, action)

        intr_reward  = intr_reward.item()
        intr_reward *= self.intr_reward_weight

        return intr_reward


    def rollout(self):
        """
            Create a "rollout" of episodes. This system uses "fixed-length
            trajectories", which are sometimes referred to as "vectorized"
            episodes. In short, we step through our environment for a fixed
            number of iterations, and only allow a fixed number of steps
            per episode. This fixed number of steps per episode becomes a
            trajectory. In most cases, our trajectory length < max steps
            in the environment, which results in trajectories ending before
            the episode ends. In those cases, we bootstrap the ending value
            by using our critic to approximate the next value. A key peice
            of this logic is that the enviorment's state is saved after a
            trajectory ends, meaning that a new trajectory can start in the
            middle of an episode.

            Returns:
                A PyTorch dataset containing our rollout.
        """
        if self.env ==  None:
            msg  = "ERROR: unable to perform rollout due to the environment "
            msg += "being of type None. This is likey due to loading the "
            msg += "PPO class from a pickled state."
            rank_print(msg)
            comm.Abort()

        sequence_length = 1

        #
        # When using lstm networks, we need to reset the hidden state
        # for each rollout and pass our sequence length to our dataset.
        #
        if self.using_lstm:
            self.actor.reset_hidden_state(
                batch_size = 1,
                device     = self.device)

            self.critic.reset_hidden_state(
                batch_size = 1,
                device     = self.device)

            sequence_length = self.actor.sequence_length

        dataset = PPODataset(
            device          = self.device,
            action_dtype    = self.action_dtype,
            sequence_length = sequence_length)

        total_episodes     = 0.0
        total_rollout_ts   = 0
        total_ext_rewards  = 0
        total_rewards      = 0
        total_intr_rewards = 0
        top_rollout_score  = -np.finfo(np.float32).max
        ep_rewards         = 0
        longest_run        = 0
        rollout_max_reward = -np.finfo(np.float32).max
        rollout_min_reward = np.finfo(np.float32).max
        rollout_max_obs    = -np.finfo(np.float32).max
        rollout_min_obs    = np.finfo(np.float32).max
        episode_length     = 0
        ep_score           = 0

        self.actor.eval()
        self.critic.eval()

        if self.using_icm:
            self.icm_model.eval()

        #
        # TODO: soft resets might cause rollouts to start off in "traps"
        # that are impossible to escape. We might be able to handle this
        # more intelligently.
        #
        if self.use_soft_resets:
            obs = self.env.soft_reset()
        else:
            obs = self.env.reset()

        start_time = time.time()

        #
        # Our bootstrap clip is a function of the iteration.
        #
        iteration = self.status_dict["iteration"]
        bs_min    = self.bootstrap_clip[0](iteration)
        bs_max    = self.bootstrap_clip[1](iteration)
        bs_clip_range = (bs_min, bs_max)

        episode_info = EpisodeInfo(
            starting_ts    = 0,
            use_gae        = self.use_gae,
            gamma          = self.gamma,
            lambd          = self.lambd,
            bootstrap_clip = bs_clip_range)

        while total_rollout_ts < self.ts_per_rollout:

            for ep_ts in range(1, self.max_ts_per_ep + 1):

                #
                # We end if we've reached our timesteps per rollout limit.
                #
                if ep_ts > self.ts_per_rollout:
                    msg  = "ERROR: the episode timestep is > timesteps "
                    msg += "per rollout. This is not allowable."
                    msg += "episode timestep, max timesteps: {}, ".format(ep_ts)
                    msg += "{}.".format(self.ts_per_rollout)
                    rank_print(msg)
                    comm.Abort()

                if self.render:
                    self.env.render()

                total_rollout_ts += 1
                episode_length   += 1
                raw_action, action, log_prob = self.get_action(obs)

                t_obs = torch.tensor(obs, dtype=torch.float).to(self.device)
                t_obs = t_obs.unsqueeze(0)
                value = self.critic(t_obs)

                if self.normalize_values:
                    value = self.value_normalizer.denormalize(value)

                prev_obs = obs.copy()

                if self.action_squeeze:
                    action = action.squeeze()

                obs, ext_reward, done, info = self.env.step(action)

                if action.size == 1:
                    ep_action  = action.item()
                    raw_action = raw_action.item()
                else:
                    ep_action = action

                ep_value = value.item()

                #
                # If any of our wrappers are altering the rewards, there should
                # be an unaltered version in the info.
                #
                if "natural reward" in info:
                    natural_reward = info["natural reward"]
                else:
                    natural_reward = ext_reward

                ext_reward *= self.ext_reward_weight

                #
                # If we're using the ICM, we need to do some extra work here.
                # This amounts to adding "curiosity", aka intrinsic reward,
                # to out extrinsic reward.
                #
                if self.using_icm:

                    intr_reward = self.get_intrinsic_reward(
                        prev_obs,
                        obs,
                        action)

                    total_intr_rewards += intr_reward
                    reward = ext_reward + intr_reward

                else:
                    reward = ext_reward

                ep_obs = obs
                if done:
                    ep_obs = info["terminal observation"]

                #
                # When using lstm networks, we need to save the hidden states
                # encountered during the rollouts. These will later be used to
                # initialize the hidden states when updating the models.
                #
                if self.using_lstm:
                    if done:
                        actor_hidden_state = self.actor.get_zero_hidden_state(
                            batch_size = 1,
                            device     = self.device)

                        critic_hidden_state = self.critic.get_zero_hidden_state(
                            batch_size = 1,
                            device     = self.device)
                    else:
                        actor_hidden_state  = self.actor.hidden_state
                        critic_hidden_state = self.critic.hidden_state
                else:
                    actor_hidden_state  = None
                    critic_hidden_state = None

                episode_info.add_info(
                    prev_obs,
                    ep_obs,
                    raw_action,
                    ep_action,
                    ep_value,
                    log_prob,
                    reward,
                    actor_hidden_state,
                    critic_hidden_state)

                rollout_max_reward = max(rollout_max_reward, reward)
                rollout_min_reward = min(rollout_min_reward, reward)
                rollout_max_obs    = max(rollout_max_obs, obs.max())
                rollout_min_obs    = min(rollout_min_obs, obs.min())

                ep_rewards += reward
                ep_score   += natural_reward

                if done:
                    episode_info.end_episode(
                        ending_ts      = episode_length,
                        terminal       = True,
                        ending_value   = 0,
                        ending_reward  = 0)

                    dataset.add_episode(episode_info)

                    if self.dynamic_bs_clip:
                        ep_min_reward = min(episode_info.rewards)
                        ep_max_reward = max(episode_info.rewards)
                        bs_clip_range = (ep_min_reward, ep_max_reward)

                    else:
                        #
                        # Our bootstrap clip is a function of the iteration.
                        #
                        iteration = self.status_dict["iteration"]
                        bs_min    = self.bootstrap_clip[0](iteration)
                        bs_max    = self.bootstrap_clip[1](iteration)
                        bs_clip_range = (bs_min, bs_max)

                    episode_info = EpisodeInfo(
                        starting_ts    = 0,
                        use_gae        = self.use_gae,
                        gamma          = self.gamma,
                        lambd          = self.lambd,
                        bootstrap_clip = bs_clip_range)

                    longest_run = max(longest_run, episode_length)

                    total_ext_rewards += ep_score
                    total_rewards     += ep_rewards
                    top_rollout_score  = max(top_rollout_score, ep_score)
                    episode_length     = 0
                    ep_score           = 0
                    ep_rewards         = 0
                    total_episodes    += 1.

                elif (ep_ts == self.max_ts_per_ep or
                    total_rollout_ts == self.ts_per_rollout):

                    t_obs      = torch.tensor(obs, dtype=torch.float).to(self.device)
                    t_obs      = t_obs.unsqueeze(0)
                    nxt_value  = self.critic(t_obs)

                    if self.normalize_values:
                        nxt_value = self.value_normalizer.denormalize(nxt_value)

                    nxt_value  = nxt_value.item()
                    nxt_reward = nxt_value

                    #
                    # Tricky business:
                    # Typically, we just use the result of our critic to
                    # bootstrap the expected reward. This is problematic
                    # with ICM because we can't really expect our critic to
                    # learn about "surprise". I dont' know of any perfect
                    # ways to handle this, but here are some ideas:
                    #
                    #     1. Just use the value anyways. As long as the
                    #        max ts per episode is long enough, we'll
                    #        hopefully see enough intrinsic reward to
                    #        learn a good policy. In my experience, this
                    #        works, but it takes a bit longer to learn.
                    #     2. If we can clone the environment, we can take
                    #        an extra step with the clone to get the
                    #        intrinsic reward, and we can decide what to
                    #        do with this. Approaches that integrate this
                    #        reward tend to learn a bit more quickly.
                    #
                    # If we have this intrinsic reward from a clone step,
                    # we can hand wavily calcluate a "surprise" by taking
                    # the difference between the average intrinsic reward
                    # and the one we get. Adding that to the critic's
                    # output can act as an extra surprise bonus.
                    #
                    if self.using_icm:
                        if self.can_clone_env:
                            _, clone_action, _ = self.get_action(obs)

                            if self.action_squeeze:
                                clone_action = clone_action.squeeze()

                            clone_prev_obs = obs.copy()
                            cloned_env = deepcopy(self.env)
                            clone_obs, _, _, _ = cloned_env.step(clone_action)
                            del cloned_env

                            intr_reward = self.get_intrinsic_reward(
                                clone_prev_obs,
                                clone_obs,
                                clone_action)

                        ism         = self.status_dict["intrinsic score avg"]
                        surprise    = intr_reward - ism
                        nxt_reward += surprise

                    episode_info.end_episode(
                        ending_ts      = episode_length,
                        terminal       = False,
                        ending_value   = nxt_value,
                        ending_reward  = nxt_reward)

                    dataset.add_episode(episode_info)

                    if self.dynamic_bs_clip:
                        ep_min_reward = min(episode_info.rewards)
                        ep_max_reward = max(episode_info.rewards)
                        bs_clip_range = (ep_min_reward, ep_max_reward)
                    else:
                        #
                        # Our bootstrap clip is a function of the iteration.
                        #
                        iteration = self.status_dict["iteration"]
                        bs_min    = self.bootstrap_clip[0](iteration)
                        bs_max    = self.bootstrap_clip[1](iteration)
                        bs_clip_range = (bs_min, bs_max)

                    episode_info = EpisodeInfo(
                        starting_ts    = episode_length,
                        use_gae        = self.use_gae,
                        gamma          = self.gamma,
                        lambd          = self.lambd,
                        bootstrap_clip = bs_clip_range)

                    if total_rollout_ts == self.ts_per_rollout:
                        ts_before_ep  = self.ts_per_rollout - episode_length
                        current_total = total_episodes

                        if current_total == 0:
                            current_total = 1.0

                        if ts_before_ep == 0:
                            avg_ep_len = self.ts_per_rollout
                        else:
                            avg_ep_len = ts_before_ep / current_total

                        ep_perc            = episode_length / avg_ep_len
                        total_episodes    += ep_perc
                        total_ext_rewards += ep_score
                        total_rewards     += ep_rewards

            longest_run = max(longest_run, episode_length)

        if total_episodes <= 1.0:
            top_rollout_score = max(top_rollout_score, ep_score)

        #
        # Update our status dict.
        #
        top_score = max(top_rollout_score, self.status_dict["top score"])
        top_score = comm.allreduce(top_score, MPI.MAX)

        rollout_max_reward = max(self.status_dict["reward range"][1],
            rollout_max_reward)
        rollout_max_reward = comm.allreduce(rollout_max_reward, MPI.MAX)

        rollout_min_reward = min(self.status_dict["reward range"][0],
            rollout_min_reward)
        rollout_min_reward = comm.allreduce(rollout_min_reward, MPI.MIN)

        rollout_max_obs = max(self.status_dict["obs range"][1],
            rollout_max_obs)
        rollout_max_obs = comm.allreduce(rollout_max_obs, MPI.MAX)

        rollout_min_obs = min(self.status_dict["obs range"][0],
            rollout_min_obs)
        rollout_min_obs = comm.allreduce(rollout_min_obs, MPI.MIN)

        longest_run       = comm.allreduce(longest_run, MPI.MAX)
        total_episodes    = comm.allreduce(total_episodes, MPI.SUM)
        total_ext_rewards = comm.allreduce(total_ext_rewards, MPI.SUM)
        total_rewards     = comm.allreduce(total_rewards, MPI.SUM)
        total_rollout_ts  = comm.allreduce(total_rollout_ts, MPI.SUM)

        running_ext_score = total_ext_rewards / total_episodes
        running_score     = total_rewards / total_episodes
        rw_range          = (rollout_min_reward, rollout_max_reward)
        obs_range         = (rollout_min_obs, rollout_max_obs)

        self.status_dict["episode reward avg"]  = running_score
        self.status_dict["extrinsic score avg"] = running_ext_score
        self.status_dict["top score"]           = top_score
        self.status_dict["total episodes"]     += total_episodes
        self.status_dict["longest run"]         = longest_run
        self.status_dict["reward range"]        = rw_range
        self.status_dict["obs range"]           = obs_range
        self.status_dict["timesteps"]          += total_rollout_ts

        #
        # Update our score cache and the window mean when appropriate.
        #
        if self.score_cache.size < self.mean_window_size:
            self.score_cache = np.append(self.score_cache, running_score)
            self.status_dict["window avg"]  = "N/A"
        else:
            self.score_cache = np.roll(self.score_cache, -1)
            self.score_cache[-1] = running_score

            self.status_dict["window avg"]  = self.score_cache.mean()

            if type(self.status_dict["top window avg"]) == str:
                self.status_dict["top window avg"] = \
                    self.status_dict["window avg"]

            elif (self.status_dict["window avg"] >
                self.status_dict["top window avg"]):

                self.status_dict["top window avg"] = \
                    self.status_dict["window avg"]

        if self.using_icm:
            total_intr_rewards = comm.allreduce(total_intr_rewards, MPI.SUM)
            ism = total_intr_rewards / total_episodes
            self.status_dict["intrinsic score avg"] = ism

        #
        # Finally, bulid the dataset.
        #
        dataset.build()

        comm.barrier()
        stop_time = time.time()
        self.status_dict["rollout time"] = stop_time - start_time

        return dataset

    def learn(self, num_timesteps):
        """
            Learn!
                1. Create a rollout dataset.
                2. Update our networks.
                3. Repeat until we've reached our max timesteps.

            Arguments:
                num_timesteps    The maximum number of timesteps to run.
                                 Note that this is in addtion to however
                                 many timesteps were run during the last save.
        """
        start_time = time.time()
        ts_max     = self.status_dict["timesteps"] + num_timesteps

        while self.status_dict["timesteps"] < ts_max:
            iter_start_time = time.time()

            dataset = self.rollout()

            self.status_dict["iteration"] += 1

            self.update_learning_rate(self.status_dict["iteration"])

            data_loader = DataLoader(
                dataset,
                batch_size = self.batch_size,
                shuffle    = True)

            train_start_time = time.time()

            self.actor.train()
            self.critic.train()

            if self.using_icm:
                self.icm_model.train()

            for epoch_idx in range(self.epochs_per_iter):

                #
                # arXiv:2006.05990v1 suggests that re-computing the advantages
                # before each new epoch helps mitigate issues that can arrise
                # from "stale" advantages.
                #
                if epoch_idx > 0:
                    data_loader.dataset.recalculate_advantages()

                self._ppo_batch_train(data_loader)

                #
                # Early ending using KL. Why multiply by 1.5, you ask? I have
                # no idea, really. It's a magic number that the folks at
                # OpenAI are using.
                #
                comm.barrier()
                if self.status_dict["kl avg"] > (1.5 * self.target_kl):
                    msg  = "\nTarget KL of {} ".format(1.5 * self.target_kl)
                    msg += "has been reached. "
                    msg += "Ending early (after "
                    msg += "{} epochs)".format(epoch_idx + 1)
                    rank_print(msg)
                    break

                if self.using_icm:
                    self._icm_batch_train(data_loader)

            now_time      = time.time()
            training_time = (now_time - train_start_time)
            self.status_dict["train time"] = now_time - train_start_time

            running_time = (now_time - iter_start_time)
            self.status_dict["running time"] += running_time
            self.print_status()

            need_save = False
            if type(self.status_dict["top window avg"]) == str:
                need_save = True
            elif (self.save_best_only and
                self.status_dict["window avg"] ==
                self.status_dict["top window avg"]):
                need_save = True
            elif not self.save_best_only:
                need_save = True

            if need_save:
                self.save()

                if "last save" in self.status_dict:
                    self.status_dict["last save"] = \
                        self.status_dict["iteration"]

            comm.barrier()
            if self.lr <= 0.0:
                rank_print("Learning rate has bottomed out. Terminating early")
                break

        stop_time   = time.time()
        seconds     = (stop_time - start_time)
        pretty_time = format_seconds(seconds)
        rank_print("Time spent training: {}".format(pretty_time))

    def _ppo_batch_train(self, data_loader):
        """
            Train our PPO networks using mini batches.

            Arguments:
                data_loader    A PyTorch data loader.
        """
        total_actor_loss  = 0
        total_critic_loss = 0
        total_entropy     = 0
        total_w_entropy   = 0
        total_kl          = 0
        counter           = 0

        for batch in data_loader:
            obs, _, raw_actions, _, advantages, log_probs, \
                rewards_tg, actor_hidden, critic_hidden, \
                actor_cell, critic_cell, batch_idxs = batch

            torch.cuda.empty_cache()

            if self.normalize_values:
                rewards_tg = self.value_normalizer.normalize(rewards_tg)

            if obs.shape[0] == 1:
                rank_print("Skipping batch of size 1")
                rank_print("    obs shape: {}".format(obs.shape))
                continue

            #
            # In the case of lstm networks, we need to initialze our hidden
            # states to those that developed during the rollout.
            #
            if self.using_lstm:
                actor_hidden  = torch.transpose(actor_hidden, 0, 1)
                actor_cell    = torch.transpose(actor_cell, 0, 1)
                critic_hidden = torch.transpose(critic_hidden, 0, 1)
                critic_cell   = torch.transpose(critic_cell, 0, 1)

                self.actor.hidden_state  = (actor_hidden, actor_cell)
                self.critic.hidden_state = (critic_hidden, critic_cell)

            #
            # arXiv:2005.12729v1 suggests that normalizing advantages
            # at the mini-batch level increases performance.
            #
            if self.normalize_adv:
                adv_std  = advantages.std()
                adv_mean = advantages.mean()
                if torch.isnan(adv_std):
                    rank_print("\nAdvantages std is nan!")
                    rank_print("Advantages:\n{}".format(advantages))
                    comm.Abort()

                advantages = (advantages - adv_mean) / (adv_std + 1e-8)

            values, curr_log_probs, entropy = self.evaluate(obs, raw_actions)

            data_loader.dataset.values[batch_idxs] = values

            #
            # The heart of PPO: arXiv:1707.06347v2
            #
            ratios = torch.exp(curr_log_probs - log_probs)
            surr1  = ratios * advantages
            surr2  = torch.clamp(
                ratios, 1 - self.surr_clip, 1 + self.surr_clip) * advantages

            total_kl += (log_probs - curr_log_probs).mean().item()

            if torch.isnan(ratios).any() or torch.isinf(ratios).any():
                rank_print("ERROR: ratios are nan or inf!")

                ratios_min = ratios.min()
                ratios_max = ratios.max()
                rank_print("ratios min, max: {}, {}".format(
                    ratios_min, ratios_max))

                clp_min = curr_log_probs.min()
                clp_max = curr_log_probs.min()
                rank_print("curr_log_probs min, max: {}, {}".format(
                    clp_min, clp_max))

                lp_min = log_probs.min()
                lp_max = log_probs.min()
                rank_print("log_probs min, max: {}, {}".format(
                    lp_min, lp_max))

                act_min = raw_actions.min()
                act_max = raw_actions.max()
                rank_print("actions min, max: {}, {}".format(
                    act_min, act_max))

                std = nn.functional.softplus(self.actor.distribution.log_std)
                rank_print("actor std: {}".format(std))

                comm.Abort()

            #
            # We negate here to perform gradient ascent rather than descent.
            #
            actor_loss        = (-torch.min(surr1, surr2)).mean()
            total_actor_loss += actor_loss.item()

            if self.entropy_weight != 0.0:
                total_entropy += entropy.mean().item()
                actor_loss    -= self.entropy_weight * entropy.mean()

            if values.size() == torch.Size([]):
                values = values.unsqueeze(0)

            # TODO: should we add an option for value clipping? Research
            # suggests this might not be that beneficial, but it might
            # be nice to have it as an option...
            critic_loss        = nn.MSELoss()(values, rewards_tg)
            total_critic_loss += critic_loss.item()

            #
            # arXiv:2005.12729v1 suggests that gradient clipping can
            # have a positive effect on training.
            #
            self.actor_optim.zero_grad()
            actor_loss.backward(retain_graph = self.using_lstm)
            mpi_avg_gradients(self.actor)
            nn.utils.clip_grad_norm_(self.actor.parameters(),
                self.gradient_clip)
            self.actor_optim.step()

            self.critic_optim.zero_grad()
            critic_loss.backward(retain_graph = self.using_lstm)
            mpi_avg_gradients(self.critic)
            nn.utils.clip_grad_norm_(self.critic.parameters(),
                self.gradient_clip)
            self.critic_optim.step()

            #
            # The idea here is similar to re-computing advantages, but now
            # we want to update the hidden states before the next epoch.
            #
            if self.using_lstm:
                actor_hidden  = self.actor.hidden_state[0].detach().clone()
                critic_hidden = self.critic.hidden_state[0].detach().clone()

                actor_cell    = self.actor.hidden_state[1].detach().clone()
                critic_cell   = self.critic.hidden_state[1].detach().clone()

                actor_hidden  = torch.transpose(actor_hidden, 0, 1)
                actor_cell    = torch.transpose(actor_cell, 0, 1)
                critic_hidden = torch.transpose(critic_hidden, 0, 1)
                critic_cell   = torch.transpose(critic_cell, 0, 1)

                data_loader.dataset.actor_hidden[batch_idxs]  = actor_hidden
                data_loader.dataset.critic_hidden[batch_idxs] = critic_hidden

                data_loader.dataset.actor_cell[batch_idxs]  = actor_cell
                data_loader.dataset.critic_cell[batch_idxs] = critic_cell

            comm.barrier()
            counter += 1

        counter           = comm.allreduce(counter, MPI.SUM)
        total_entropy     = comm.allreduce(total_entropy, MPI.SUM)
        total_actor_loss  = comm.allreduce(total_actor_loss, MPI.SUM)
        total_critic_loss = comm.allreduce(total_critic_loss, MPI.SUM)
        total_kl          = comm.allreduce(total_kl, MPI.SUM)
        w_entropy         = total_entropy * self.entropy_weight

        self.status_dict["weighted entropy"] = w_entropy / counter
        self.status_dict["actor loss"]       = total_actor_loss / counter
        self.status_dict["critic loss"]      = total_critic_loss / counter
        self.status_dict["kl avg"]           = total_kl / counter

    def _icm_batch_train(self, data_loader):
        """
            Train our ICM networks using mini batches.

            Arguments:
                data_loader    A PyTorch data loader.
        """

        total_icm_loss = 0
        counter = 0

        for obs, next_obs, _, actions, _, _, _, _, _, _, _, _ in data_loader:
            torch.cuda.empty_cache()

            actions = actions.unsqueeze(1)

            _, inv_loss, f_loss = self.icm_model(obs, next_obs, actions)

            icm_loss = (((1.0 - self.icm_beta) * f_loss) +
                (self.icm_beta * inv_loss))

            total_icm_loss += icm_loss.item()

            self.icm_optim.zero_grad()
            icm_loss.backward()
            mpi_avg_gradients(self.icm_model)
            self.icm_optim.step()

            counter += 1
            comm.barrier()

        counter        = comm.allreduce(counter, MPI.SUM)
        total_icm_loss = comm.allreduce(total_icm_loss, MPI.SUM)
        self.status_dict["icm loss"] = total_icm_loss / counter


    def save(self):
        """
            Save all information required for a restart.
        """
        if self.test_mode:
            msg = "WARNING: save() was called while in test mode. Disregarding."
            rank_print(msg)
            return

        comm.barrier()

        self.actor.save(self.state_path)
        self.critic.save(self.state_path)

        if self.using_icm:
            self.icm_model.save(self.state_path)

        if self.save_env_info and self.env != None:
            self.env.save_info(self.state_path)

        if self.normalize_values:
            self.value_normalizer.save_info(self.state_path)

        file_name  = "state_{}.pickle".format(rank)
        state_file = os.path.join(self.state_path, file_name)
        with open(state_file, "wb") as out_f:
            pickle.dump(self.status_dict, out_f,
                protocol=pickle.HIGHEST_PROTOCOL)

        comm.barrier()

    def load(self):
        """
            Load all information required for a restart.
        """
        self.actor.load(self.state_path)
        self.critic.load(self.state_path)

        if self.using_icm:
            self.icm_model.load(self.state_path)

        if self.save_env_info and self.env != None:
            self.env.load_info(self.state_path)

        if self.normalize_values:
            self.value_normalizer.load_info(self.state_path)

        if self.test_mode:
            file_name  = "state_0.pickle"
        else:
            file_name  = "state_{}.pickle".format(rank)

        state_file = os.path.join(self.state_path, file_name)

        with open(state_file, "rb") as in_f:
            tmp_status_dict = pickle.load(in_f)

        return tmp_status_dict

    def set_test_mode(self, test_mode):
        """
            Enable or disable test mode in all required modules.

            Arguments:
                test_mode    A bool representing whether or not to enable
                             test_mode.
        """
        self.test_mode = test_mode

        for module in self.test_mode_dependencies:
            module.test_mode = test_mode

    def __getstate__(self):
        """
            Override the getstate method for pickling. We want everything
            but the environment since we can't guarantee that the env can
            be pickled.

            Returns:
                The state dictionary minus the environment.
        """
        state = self.__dict__.copy()
        del state["env"]
        del state["test_mode_dependencies"]
        return state

    def __setstate__(self, state):
        """
            Override the setstate method for pickling. We want everything
            but the environment since we can't guarantee that the env can
            be pickled.

            Arguments:
                The state loaded from a pickled PPO object.
        """
        self.__dict__.update(state)
        self.env = None
        self.test_mode_dependencies = self.pickle_safe_test_mode_dependencies<|MERGE_RESOLUTION|>--- conflicted
+++ resolved
@@ -226,15 +226,10 @@
 
         if obs_clip != None and type(obs_clip) == tuple:
             env = ObservationClipper(
-<<<<<<< HEAD
                 env         = env,
+                test_mode   = test_mode,
                 status_dict = self.status_dict,
                 clip_range  = obs_clip)
-=======
-                env        = env,
-                test_mode  = test_mode,
-                clip_range = obs_clip)
->>>>>>> 15db12ab
 
         #
         # There are multiple ways to go about normalizing values/rewards.
@@ -254,15 +249,10 @@
 
         if reward_clip != None and type(reward_clip) == tuple:
             env = RewardClipper(
-<<<<<<< HEAD
                 env         = env,
+                test_mode   = test_mode,
                 status_dict = self.status_dict,
                 clip_range  = reward_clip)
-=======
-                env        = env,
-                test_mode  = test_mode,
-                clip_range = reward_clip)
->>>>>>> 15db12ab
 
         #
         # When we toggle test mode on/off, we need to make sure to also
